--- conflicted
+++ resolved
@@ -2,16 +2,12 @@
 
 on:
   workflow_dispatch:
-<<<<<<< HEAD
-    inputs: 
+    inputs:
       sphinxDocVersionManual:
-=======
-    inputs:
-      sphinxDocVersion:
->>>>>>> 63a4a927
         description: "Version to set for documentation"
         required: true
         type: string
+
 jobs:
   build_docs:
     runs-on: ubuntu-latest
