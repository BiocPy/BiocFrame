--- conflicted
+++ resolved
@@ -863,12 +863,8 @@
 
         raise TypeError("Provided slice arguments are not supported!")
 
-<<<<<<< HEAD
-    def __setitem__(self, name: str, value: List):
-=======
     # TODO: implement in-place or views
     def __setitem__(self, args, value: Union[List, "BiocFrame"]):
->>>>>>> b395dc53
         """Add or re-assign a value to a column.
 
         Usage:
