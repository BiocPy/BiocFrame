from collections import OrderedDict
from typing import Any, Dict, List, Optional, Tuple, Union
from warnings import warn

from biocgenerics.colnames import colnames as colnames_generic
from biocgenerics.colnames import set_colnames
from biocgenerics.combine import combine
from biocgenerics.combine_cols import combine_cols
from biocgenerics.combine_rows import combine_rows
from biocgenerics.rownames import rownames as rownames_generic
from biocgenerics.rownames import set_rownames
from biocutils import is_list_of_type

from ._validators import validate_cols, validate_rows, validate_unique_list
from .types import SlicerArgTypes, SlicerTypes
from .utils import _match_to_indices, _slice_or_index

__author__ = "jkanche"
__copyright__ = "jkanche"
__license__ = "MIT"


class BiocFrameIter:
    """An iterator to a :py:class:`~biocframe.BiocFrame.BiocFrame` object.

    Args:
        obj (BiocFrame): Source object to iterate.
    """

    def __init__(self, obj: "BiocFrame") -> None:
        """Initialize the iterator.

        Args:
            obj (BiocFrame): source object to iterate.
        """
        self._bframe = obj
        self._current_index = 0

    def __iter__(self):
        return self

    def __next__(self):
        if self._current_index < len(self._bframe):
            iter_row_index = (
                self._bframe.row_names[self._current_index]
                if self._bframe.row_names is not None
                else None
            )

            iter_slice = self._bframe.row(self._current_index)
            self._current_index += 1
            return (iter_row_index, iter_slice)

        raise StopIteration


class BiocFrame:
    """`BiocFrame` is an alternative to :class:`~pandas.DataFrame`.

    Columns are required to implement the length (``__len__``) and slice (``__getitem__``) dunder
    methods. This allows :py:class:`~biocframe.BiocFrame.BiocFrame` to accept nested
    `BiocFrame` or any supported class as columns.

    Typical usage example:

    To create a **BiocFrame** object, simply provide the data as a dictionary.

    .. code-block:: python

        # made up ensembl ids.
        obj = {
            "ensembl": ["ENS00001", "ENS00002", "ENS00003"],
            "symbol": ["MAP1A", "BIN1", "ESR1"],
        }
        bframe = BiocFrame(obj)

    Alternatively, you can specify :py:class:`~biocframe.BiocFrame.BiocFrame` class
    as a column.

    .. code-block:: python

        # made up chromosome locations and ensembl ids.
        obj = {
            "ensembl": ["ENS00001", "ENS00002", "ENS00002"],
            "symbol": ["MAP1A", "BIN1", "ESR1"],
            "ranges": BiocFrame({
                "chr": ["chr1", "chr2", "chr3"],
                "start": [1000, 1100, 5000],
                "end": [1100, 4000, 5500]
            }),
        }
        bframe = BiocFrame(obj)

    Methods are available to **slice** (:py:meth:`~biocframe.BiocFrame.BiocFrame.__getitem__`) the object,

    .. code-block:: python

        sliced = bframe[1:2, [True, False, False]]

    Additionally, the ``slice`` operation accepts different inputs, you can either
    specify a boolean vector, a :py:class:`~slice` object, or a list of indices or row names to subset.

    To access a particular **row or column** of the dataframe,

    .. code-block:: python

        row2 = bframe.row(2)
        ensembl_col = bframe.column("ensembl")

    Use the :py:func:`~biocgenerics.combine.combine` generic to concatenate multiple biocframe objects,

    .. code-block:: python

        bframe1 = BiocFrame(
            {
                "odd": [1, 3, 5, 7, 9],
                "even": [0, 2, 4, 6, 8],
            }
        )

        bframe2 = BiocFrame(
            {
                "odd": [11, 33, 55, 77, 99],
                "even": [0, 22, 44, 66, 88],
            }
        )

        from biocgenerics.combine import combine
        combined = combine(bframe1, bframe2)

    or the combine function

    .. code-block:: python

        combined = bframe1.combine(bframe2)

    Attributes:
        data (Dict[str, Any], optional): Dictionary of column names as `keys` and
            their values.
        number_of_rows (int, optional): Number of rows.
        row_names (list, optional): Row names.
        column_names (list, optional): Column names.
        mcols (BiocFrame, optional): Metadata about columns.
        metadata (dict): Additional metadata.

    Raises:
        ValueError: If there is a mismatch in the number of rows or columns in the data.
    """

    def __init__(
        self,
        data: Optional[Dict[str, Any]] = None,
        number_of_rows: Optional[int] = None,
        row_names: Optional[List] = None,
        column_names: Optional[List[str]] = None,
        mcols: Optional["BiocFrame"] = None,
        metadata: Optional[dict] = None,
    ) -> None:
        """Initialize a `BiocFrame` object.

        Args:
            data (Dict[str, Any], optional): Dictionary of column names as `keys` and
                their values. All columns must have the same length. Defaults to {}.
            number_of_rows (int, optional): Number of rows. If not specified, inferred from ``data``.
            row_names (list, optional): Row names.
            column_names (list, optional): Column names. If not provided,
                inferred from the ``data``.
            mcols (BiocFrame, optional): Metadata about columns. Must have the same length as the number
                of columns. Defaults to None.
            metadata (dict): Additional metadata. Defaults to {}.
        """
        self._number_of_rows = number_of_rows
        self._row_names = row_names
        self._data = {} if data is None else data
        self._column_names = column_names
        self._metadata = {} if metadata is None else metadata
        self._mcols = mcols

        self._validate()

    def _validate(self):
        """Internal method to validate the object.

        Raises:
            ValueError: If all columns do not contain the same number of rows.
            ValueError: If row names are not unique.
        """

        if not isinstance(self._data, dict):
            raise TypeError("`data` must be a dictionary.")

        self._number_of_rows = validate_rows(
            self._data, self._number_of_rows, self._row_names
        )
        self._column_names, self._data, self._mcols = validate_cols(
            self._column_names, self._data, self._mcols
        )

        if self._number_of_rows is None:
            self._number_of_rows = 0

    def __repr__(self) -> str:
        if self.row_names is None:
            if self.shape[0] == 0:
                return f"Empty BiocFrame with no rows & {self.shape[1]} column{'s' if self.shape[1] != 1 else ''}."

            if self.shape[1] == 0:
                return f"Empty BiocFrame with {self.shape[0]} row{'s' if self.shape[0] != 1 else ''} & no columns."

        from io import StringIO

        from rich.console import Console
        from rich.table import Table

        table = Table(
            title=(
                f"BiocFrame with {self.dims[0]} row{'s' if self.shape[0] != 1 else ''}"
                f" & {self.dims[1]} column{'s' if self.dims[1] != 1 else ''}"
            ),
            show_header=True,
        )
        if self.row_names is not None:
            table.add_column("row_names")

        for col in self.column_names:
            table.add_column(f"{str(col)} [italic]<{type(self.column(col)).__name__}>")

        _rows = []
        rows_to_show = 2
        _top = self.shape[0]
        if _top > rows_to_show:
            _top = rows_to_show

        # top two rows
        for r in range(_top):
            _row = self.row(r)
            vals = list(_row.values())
            res = [str(v) for v in vals]
            if self.row_names:
                res = [str(self.row_names[r])] + res
            _rows.append(res)

        if self.shape[0] > 2 * rows_to_show:
            # add ...
            _dots = []
            if self.row_names:
                _dots = ["..."]

            _dots.extend(["..." for _ in range(len(self.column_names))])
            _rows.append(_dots)

        _last = self.shape[0] - _top
        if _last < rows_to_show:
            _last += 1

        # last set of rows
        for r in range(_last, len(self)):
            _row = self.row(r)
            vals = list(_row.values())
            res = [str(v) for v in vals]
            if self.row_names:
                res = [str(self.row_names[r])] + res
            _rows.append(res)

        for _row in _rows:
            table.add_row(*_row)

        console = Console(file=StringIO())
        with console.capture() as capture:
            console.print(table)

        return capture.get()

    @property
    def shape(self) -> Tuple[int, int]:
        """Dimensionality of the BiocFrame.

        Returns:
            Tuple[int, int]: A tuple (m, n),
            where `m` is the number of rows, and `n` is the number of columns.
        """
        return (self._number_of_rows, len(self._column_names))

    @property
    def row_names(self) -> Optional[List]:
        """Row names of the BiocFrame.

        Returns:
            (List, optional): Row names if available, otherwise None.
        """
        return self._row_names

    @row_names.setter
    def row_names(self, names: Optional[List]):
        """Set new row names. All values in ``names`` must be unique.

        Args:
            names (List[str], optional): A list of unique values.

        Raises:
            ValueError: If the length of ``names`` does not match the number of rows.
            ValueError: If ``names`` is not unique.
        """

        if names is not None:
            if len(names) != self.shape[0]:
                raise ValueError(
                    "Length of `names` does not match the number of rows, need to be "
                    f"{self.shape[0]} but provided {len(names)}."
                )

            if not validate_unique_list(names):
                warn("row names are not unique!")

        self._row_names = names

    @property
    def data(self) -> Dict[str, Any]:
        """Access columns as :py:class:`dict`.

        Returns:
            Dict[str, Any]: Dictionary of columns and their values.
        """
        return self._data

    @property
    def column_names(self) -> List[str]:
        """Column names of the BiocFrame.

        Returns:
            List[str]: A list of column names.
        """
        return self._column_names

    @column_names.setter
    def column_names(self, names: List[str]):
        """Set new column names. New names must be unique.

        Args:
            names (List[str]): A list of unique values.

        Raises:
            ValueError:
                If the length of ``names`` does not match the number of columns.
                If ``names`` is not unique.
        """

        if names is None:
            raise ValueError("`names` cannot be `None`!")

        if len(names) != len(self._column_names):
            raise ValueError(
                "Length of `names` does not match number of columns, need to be "
                f"{len(self._column_names)} but provided {len(names)}."
            )

        if not (validate_unique_list(names)):
            raise ValueError("Column names must be unique!")

        new_data = OrderedDict()
        for idx in range(len(names)):
            new_data[names[idx]] = self._data[self.column_names[idx]]

        self._column_names = names
        self._data = new_data

    @property
    def mcols(self) -> Union[None, "BiocFrame"]:
        """
        Returns: The ``mcols``, containing annotation on the columns.
        """
        # TODO: need to attach row names.
        return self._mcols

    @mcols.setter
    def mcols(self, mcols: Union[None, "BiocFrame"]):
        if mcols is not None:
            if mcols.shape[0] != self.shape[1]:
                raise ValueError(
                    "Number of rows in `mcols` should be equal to the number of columns."
                )
        self._mcols = mcols

    @property
    def metadata(self) -> dict:
        """Access metadata.

        Returns:
            dict: Metadata object.
        """
        return self._metadata

    @metadata.setter
    def metadata(self, metadata: dict):
        """Set new metadata.

        Args:
            metadata (dict): New metadata object.
        """
        if not isinstance(metadata, dict):
            raise TypeError(
                f"`metadata` must be a dictionary, provided {type(metadata)}."
            )

        self._metadata = metadata

    def has_column(self, name: str) -> bool:
        """Check whether the column exists in the BiocFrame.

        Args:
            name (str): Name to check.

        Returns:
            bool: True if the column exists, otherwise False.
        """
        return name in self.column_names

    def column(self, index_or_name: Union[str, int]) -> Any:
        """Access a column by index or column label.

        Args:
            index_or_name (Union[str, int]): Name of the column, which must a valid name in
                :py:attr:`~biocframe.BiocFrame.BiocFrame.column_names`.

                Alternatively, you may provide the integer index of the column to access.

        Raises:
            ValueError:
                If ``index_or_name`` is not in column names.
                If the integer index is greater than the number of columns.
            TypeError:
                If ``index_or_name`` is neither a string nor an integer.

        Returns:
            Any: Column with its original type preserved.
        """

        if not isinstance(index_or_name, (int, str)):
            raise TypeError(
                "`index_or_name` must be either an integer index or column name."
            )

        return self[None, index_or_name]

    def row(self, index_or_name: Union[str, int]) -> dict:
        """Access a row by index or row name.

        Args:
            index_or_name (Union[str, int]): Integer index of the row to access.

                Alternatively, you may provide a string specifying the row to access,
                only if :py:attr:`~biocframe.BiocFrame.BiocFrame.row_names` are available.

        Raises:
            ValueError:
                If ``index_or_name`` is not in row names.
                If the integer index is greater than the number of rows.
            TypeError:
                If ``index_or_name`` is neither a string nor an integer.

        Returns:
            dict: A dictionary with keys as column names and their values.
        """

        if not isinstance(index_or_name, (int, str)):
            raise TypeError(
                "`index_or_name` must be either an integer index or row name."
            )

        return self[index_or_name, None]

    def _slice(
        self,
        row_indices_or_names: Optional[SlicerTypes] = None,
        column_indices_or_names: Optional[SlicerTypes] = None,
    ) -> Union["BiocFrame", dict, list]:
        """Internal method to slice by index or values.

        Args:
            row_indices_or_names (SlicerTypes, optional): Row indices (index positions)
                or row names (string) to slice. Defaults to None.

            column_indices_or_names (SlicerTypes, optional): Column indices (index positions)
                or column names (string) to slice. Defaults to None.

        Returns:
            Union["BiocFrame", dict, list]:
                - If a single row is sliced, returns a :py:class:`dict`.
                - If a single column is sliced, returns the same type of the column.
                - For all other scenarios, returns the same type as the caller with the subsetted rows and columns.
        """

        new_data = OrderedDict()
        new_row_names = self.row_names
        new_column_names = self.column_names
        is_row_scalar = False
        is_col_scalar = False

        # slice the columns and data
        if column_indices_or_names is not None:
            new_column_indices, is_col_scalar = _match_to_indices(
                self.column_names, column_indices_or_names
            )

            new_column_names = _slice_or_index(new_column_names, new_column_indices)

        for col in new_column_names:
            new_data[col] = self._data[col]

        # slice the rows of the data
        new_number_of_rows = None
        if row_indices_or_names is not None:
            temp_row_names = self.row_names
            if temp_row_names is None:
                temp_row_names = list(range(self.shape[0]))

            new_row_indices, is_row_scalar = _match_to_indices(
                temp_row_names, row_indices_or_names
            )

            new_row_names = _slice_or_index(temp_row_names, new_row_indices)
            new_number_of_rows = len(new_row_names)

            for k, v in new_data.items():
                if hasattr(v, "shape"):
                    tmp = [slice(None)] * len(v.shape)
                    tmp[0] = new_row_indices
                    new_data[k] = v[(*tmp,)]
                else:
                    new_data[k] = _slice_or_index(v, new_row_indices)
        else:
            new_number_of_rows = self.shape[0]

        if is_row_scalar is True:
            rdata = {}
            for col in new_column_names:
                rdata[col] = new_data[col][0]
            return rdata
        elif is_col_scalar is True:
            return new_data[new_column_names[0]]

        mcols = self._mcols
        if mcols is not None:
            if column_indices_or_names is not None:
                mcols = mcols._slice(new_column_indices, None)

        current_class_const = type(self)
        return current_class_const(
            data=new_data,
            number_of_rows=new_number_of_rows,
            row_names=new_row_names,
            column_names=new_column_names,
            metadata=self._metadata,
            mcols=mcols,
        )

    # TODO: implement in-place or views
    def __getitem__(
        self,
        args: SlicerArgTypes,
    ) -> Union["BiocFrame", dict, list]:
        """Subset the data frame.

        This operation returns a new object with the same type as the caller.
        If you need to access specific rows or columns, use the
        :py:meth:`~biocframe.BiocFrame.BiocFrame.row` or
        :py:meth:`~biocframe.BiocFrame.BiocFrame.column`
        methods.

        Usage:

        .. code-block:: python

            # made up chromosome locations and ensembl ids.
            obj = {
                "ensembl": ["ENS00001", "ENS00002", "ENS00002"],
                "symbol": ["MAP1A", "BIN1", "ESR1"],
                "ranges": BiocFrame({
                    "chr": ["chr1", "chr2", "chr3"],
                    "start": [1000, 1100, 5000],
                    "end": [1100, 4000, 5500]
                }),
            }
            bframe = BiocFrame(obj)

            # Different ways to slice.

            bframe[0:2, 0:2]
            bframe[[0, 2], [True, False, False]]
            bframe[<List of column names>]

        Args:
            args (SlicerArgTypes): A Tuple of slicer arguments to subset rows and
                columns. An element in ``args`` may be,

                - List of booleans, True to keep the row/column, False to remove.
                    The length of the boolean vector must be the same as the number of rows/columns.

                - List of integer positions along rows/columns to keep.

                - A :py:class:`slice` object specifying the list of indices to keep.

                - A list of index names to keep. For rows, the object must contain unique
                    :py:attr:`~biocframe.BiocFrame.BiocFrame.row_names`, and for columns must
                    contain unique :py:attr:`~biocframe.BiocFrame.BiocFrame.column_names`.

                - An integer to subset either a single row or column index.
                    Alternatively, you might want to use
                    :py:meth:`~biocframe.BiocFrame.BiocFrame.row` or
                    :py:meth:`~biocframe.BiocFrame.BiocFrame.column` methods.

                - A string to subset either a single row or column by label.
                    Alternatively, you might want to use
                    :py:meth:`~biocframe.BiocFrame.BiocFrame.row` or
                    :py:meth:`~biocframe.BiocFrame.BiocFrame.column` methods.

        Raises:
            ValueError: If too many slices are provided.
            TypeError: If the provided ``args`` are not of the expected type.

        Returns:
            Union["BiocFrame", dict, list]:
            - If a single row is sliced, returns a :py:class:`dict`.
            - If a single column is sliced, returns returns the same type of the column.
            - For all other scenarios, returns the same type as the caller with the subsetted rows and columns.
        """

        # not an array, single str, slice by column
        if isinstance(args, str):
            return self._slice(None, args)

        if isinstance(args, int):
            return self._slice(args, None)

        # not an array, a slice
        if isinstance(args, slice):
            return self._slice(args, None)

        if isinstance(args, list):
            # column names if everything is a string
            if is_list_of_type(args, str):
                return self._slice(None, args)
            elif is_list_of_type(args, int):
                return self._slice(args, None)
            else:
                raise TypeError(
                    "Arguments not supported! Since slice is a list, must contain either list of column "
                    "names or indices."
                )

        # tuple
        if isinstance(args, tuple):
            if len(args) == 0:
                raise ValueError("Arguments must specify atleast a single slice!")

            if len(args) == 1:
                return self._slice(args[0], None)
            elif len(args) == 2:
                return self._slice(
                    args[0],
                    args[1],
                )
            else:
                raise ValueError(
                    "Number of slices more than 2. `BiocFrame` only supports 2-dimensional slicing."
                )

        raise TypeError("Provided slice arguments are not supported!")

    # TODO: implement in-place or views
    def __setitem__(self, name: str, value: List):
        """Add or re-assign a value to a column.

        Usage:

        .. code-block:: python

            # Made-up chromosome locations and ensembl ids.
            obj = {
                "ensembl": ["ENS00001", "ENS00002", "ENS00002"],
                "symbol": ["MAP1A", "BIN1", "ESR1"],
                "ranges": BiocFrame({
                    "chr": ["chr1", "chr2", "chr3"],
                    "start": [1000, 1100, 5000],
                    "end": [1100, 4000, 5500]
                }),
            }
            bframe = BiocFrame(obj)

            bframe["symbol"] = ["gene_a", "gene_b", "gene_c"]

        Args:
            name (str): Name of the column.
            value (List): New value to set.

        Raises:
            ValueError: If the length of ``value`` does not match the number of rows.
        """
        if len(value) != self.shape[0]:
            raise ValueError(
                "Length of `value`, does not match the number of the rows,"
                f"need to be {self.shape[0]} but provided {len(value)}."
            )

        if name not in self.column_names:
            self._column_names.append(name)

            if self._mcols is not None:
                self._mcols = self._mcols.combine(BiocFrame({}, number_of_rows=1))

        self._data[name] = value

    def __delitem__(self, name: str):
        """Remove a column.

        Usage:

        .. code-block:: python

            # made-up chromosome locations and ensembl ids.
            obj = {
                "ensembl": ["ENS00001", "ENS00002", "ENS00002"],
                "symbol": ["MAP1A", "BIN1", "ESR1"],
                "ranges": BiocFrame({
                    "chr": ["chr1", "chr2", "chr3"],
                    "start": [1000, 1100, 5000],
                    "end": [1100, 4000, 5500]
                }),
            }
            bframe = BiocFrame(obj)
            delete bframe["symbol"]

        Args:
            name (str): Name of the column.

        Raises:
            ValueError: If `name` is not a valid column.
        """
        if name not in self.column_names:
            raise ValueError(f"Column: '{name}' does not exist.")

        del self._data[name]
        _col_idx = self._column_names.index(name)

        # TODO: do something better later!
        _indices = [i for i in range(len(self._column_names)) if i != _col_idx]

        self._column_names.remove(name)
        if self._mcols is not None:
            self._mcols = self._mcols[_indices, :]

    def __len__(self) -> int:
        """Number of rows.

        Returns:
            int: Number of rows.
        """
        return self.shape[0]

    def __iter__(self) -> BiocFrameIter:
        """Iterator over rows."""
        return BiocFrameIter(self)

    def to_pandas(self):
        """Convert :py:class:`~biocframe.BiocFrame.BiocFrame` into :py:class:`~pandas.DataFrame` object.

        Returns:
            DataFrame: A :py:class:`~pandas.DataFrame` object.
        """
        from pandas import DataFrame

        return DataFrame(
            data=self._data, index=self._row_names, columns=self._column_names
        )

    # TODO: very primitive implementation, needs very robust testing
    # TODO: implement in-place, view
    def __array_ufunc__(self, func, method, *inputs, **kwargs) -> "BiocFrame":
        """Interface with NumPy array methods.

        Note: This is a very primitive implementation and needs tests to support different types.

        Usage:

        .. code-block:: python

            np.sqrt(biocframe)

        Raises:
            TypeError: If ``input`` is not a :py:class:`~biocframe.BiocFrame.BiocFrame`
            object.

        Returns:
            An object with the same type as the caller.
        """

        from pandas import Series
        from pandas.api.types import is_numeric_dtype

        input = inputs[0]
        if not isinstance(input, BiocFrame):
            raise TypeError("Input is not a `BiocFrame` object.")

        for col in self.column_names:
            if is_numeric_dtype(Series(input.column(col))):
                new_col = getattr(func, method)(input.column(col), **kwargs)
                input[col] = new_col

        return input

    # compatibility with Pandas
    @property
    def columns(self) -> list:
        """Alias to :py:meth:`~biocframe.BiocFrame.BiocFrame.column_names`.

        Returns:
            list: List of column names.
        """
        return self.column_names

    @property
    def index(self) -> Optional[list]:
        """Alias to :py:meth:`~biocframe.BiocFrame.BiocFrame.row_names`.

        Returns:
            (list, optional): List of row names if available, otherwise None.
        """
        return self.row_names

    # compatibility with R interfaces
    @property
    def rownames(self) -> Optional[list]:
        """Alias to :py:meth:`~biocframe.BiocFrame.BiocFrame.row_names`.

        Returns:
            (list, optional): List of row names if available, otherwise None.
        """
        return self.row_names

    @rownames.setter
    def rownames(self, names: list):
        """Alias to :py:meth:`~biocframe.BiocFrame.BiocFrame.row_names`.

        Args:
            names (list): New row names.
        """
        self.row_names = names

    @property
    def colnames(self) -> list:
        """Alias to :py:meth:`~biocframe.BiocFrame.BiocFrame.column_names`.

        Returns:
            list: list of column names.
        """
        return self.column_names

    @colnames.setter
    def colnames(self, names: list):
        """Alias to :py:meth:`~biocframe.BiocFrame.BiocFrame.column_names`.

        Args:
            names (list): New column names.
        """
        self.column_names = names

    @property
    def dims(self) -> Tuple[int, int]:
        """Alias to :py:meth:`~biocframe.BiocFrame.BiocFrame.shape`.

        Returns:
            Tuple[int, int]: A tuple  (m, n),
            where `m` is the number of rows, and `n` is the number of columns.
        """
        return self.shape

    def combine(self, *other):
        """Combine multiple BiocFrame objects by row.

        Note: Fills missing columns with an array of `None`s.

        Args:
            *other (BiocFrame): BiocFrame objects.

        Raises:
            TypeError: If all objects are not of type BiocFrame.

        Returns:
            The same type as caller with the combined data.
        """
        if not is_list_of_type(other, BiocFrame):
            raise TypeError("All objects to combine must be BiocFrame objects.")

        all_objects = [self] + list(other)

        all_columns = [x.column_names for x in all_objects]
        all_unique_columns = list(
            set([item for sublist in all_columns for item in sublist])
        )

        all_row_names = (
            [None] * len(self) if self.row_names is None else self.row_names.copy()
        )
        all_num_rows = sum([len(x) for x in all_objects])
        all_data = self.data.copy()

        for ocol in all_unique_columns:
            if ocol not in all_data:
                all_data[ocol] = [None] * len(self)

        for obj in other:
            for ocol in all_unique_columns:
                _tcol = None
                if ocol not in obj.column_names:
                    _tcol = [None] * len(obj)
                else:
                    _tcol = obj.column(ocol)

                all_data[ocol] = combine(all_data[ocol], _tcol)

            rnames = obj.row_names
            if rnames is None:
                rnames = [None] * len(obj)

            all_row_names.extend(rnames)

        if all([x is None for x in all_row_names]) or len(all_row_names) == 0:
            all_row_names = None

        combined_mcols = None
        if self.mcols is not None:
            combined_mcols = self.mcols
            if len(all_unique_columns) > len(self.mcols):
                combined_mcols = self.mcols.combine(
                    BiocFrame(
                        {}, number_of_rows=len(all_unique_columns) - len(self.mcols)
                    )
                )

        current_class_const = type(self)
        return current_class_const(
            all_data,
            number_of_rows=all_num_rows,
            row_names=all_row_names,
            column_names=all_unique_columns,
            metadata=self._metadata,
<<<<<<< HEAD
            mcols=self._mcols,
=======
            mcols=combined_mcols,
>>>>>>> 4b87a943
        )

    def __deepcopy__(self, memo=None, _nil=[]):
        """Make a deep copy of the object.

        Raises:
            Exception: If a column cannot be copied.

        Returns:
            The same type as caller.
        """
        from copy import deepcopy

        _colnames_copy = deepcopy(self.column_names)
        _num_rows_copy = deepcopy(self._number_of_rows)
        _rownames_copy = deepcopy(self.row_names)
        _metadata_copy = deepcopy(self.metadata)
        _mcols_copy = deepcopy(self._mcols) if self._mcols is not None else None

        # copy dictionary first
        _data_copy = OrderedDict()
        for col in _colnames_copy:
            try:
                _data_copy[col] = deepcopy(self.column(col))
            except Exception as e:
                raise Exception(
                    f"Cannot `deepcopy` column '{col}', full error: {str(e)}"
                ) from e

        current_class_const = type(self)
        return current_class_const(
            _data_copy,
            number_of_rows=_num_rows_copy,
            row_names=_rownames_copy,
            column_names=_colnames_copy,
            metadata=_metadata_copy,
            mcols=_mcols_copy,
        )

    def __copy__(self):
        """Make a shallow copy of the object.

        Any modifications to the copied object may also affect the original.

        Returns:
            The same type as caller.
        """
        current_class_const = type(self)
        new_instance = current_class_const(
            self._data,
            number_of_rows=self._number_of_rows,
            row_names=self._row_names,
            column_names=self._column_names,
            metadata=self._metadata,
            mcols=self._mcols,
        )

        return new_instance

    def copy(self):
        """Alias to :py:meth:`~biocframe.BiocFrame.BiocFrame.__copy__`.

        Returns:
            The same type as caller.
        """
        return self.__copy__()


@combine.register(BiocFrame)
def _combine_bframes(*x: BiocFrame):
    if not is_list_of_type(x, BiocFrame):
        raise ValueError("All elements to `combine` must be `BiocFrame` objects.")
    return x[0].combine(*x[1:])


@combine_rows.register(BiocFrame)
def _combine_rows_bframes(*x: BiocFrame):
    if not is_list_of_type(x, BiocFrame):
        raise ValueError("All elements to `combine_rows` must be `BiocFrame` objects.")

    return x[0].combine(*x[1:])


@combine_cols.register(BiocFrame)
def _combine_cols_bframes(*x: BiocFrame):
    if not is_list_of_type(x, BiocFrame):
        raise ValueError("All elements to `combine_cols` must be `BiocFrame` objects.")

    raise NotImplementedError(
        "`combine_cols` is not implemented for `BiocFrame` objects."
    )


@rownames_generic.register(BiocFrame)
def _rownames_bframe(x: BiocFrame):
    return x.row_names


@set_rownames.register(BiocFrame)
def _set_rownames_bframe(x: BiocFrame, names: List[str]):
    x.row_names = names


@colnames_generic.register(BiocFrame)
def _colnames_bframe(x: BiocFrame):
    return x.column_names


@set_colnames.register(BiocFrame)
def _set_colnames_bframe(x: BiocFrame, names: List[str]):
    x.column_names = names<|MERGE_RESOLUTION|>--- conflicted
+++ resolved
@@ -944,11 +944,7 @@
             row_names=all_row_names,
             column_names=all_unique_columns,
             metadata=self._metadata,
-<<<<<<< HEAD
-            mcols=self._mcols,
-=======
             mcols=combined_mcols,
->>>>>>> 4b87a943
         )
 
     def __deepcopy__(self, memo=None, _nil=[]):
