--- conflicted
+++ resolved
@@ -1024,19 +1024,11 @@
         """
         return self.set_columns({column: value}, in_place=in_place)
 
-<<<<<<< HEAD
-    def set_columns(self, columns: Dict[str, Any], in_place: bool = False) -> "BiocFrame":
-        """
-        Modify existing columns or add new columns. This has the same effect as
-        repeated calls to :py:attr:`~set_column` for multiple columns but is
-        slightly more efficient when `in_place = False`.
-=======
     def set_columns(
-        self, columns: dict[str, Any], in_place: bool = False
+        self, columns: Dict[str, Any], in_place: bool = False
     ) -> "BiocFrame":
         """Modify existing columns or add new columns. This has the same effect as repeated calls to
         :py:attr:`~set_column` for multiple columns but is slightly more efficient when `in_place = False`.
->>>>>>> 9463d8bc
 
         Args:
             args (str): Name of an existing or new column.
