from collections import OrderedDict
from typing import Any, Dict, List, Optional, Sequence, Tuple, Union
from warnings import warn

from biocgenerics import format_table, show_as_cell
from biocgenerics.colnames import colnames as colnames_generic
from biocgenerics.colnames import set_colnames
from biocgenerics.combine import combine
from biocgenerics.combine_cols import combine_cols
from biocgenerics.combine_rows import combine_rows
from biocgenerics.rownames import rownames as rownames_generic
from biocgenerics.rownames import set_rownames
<<<<<<< HEAD
from biocutils import is_list_of_type, normalize_subscript, print_truncated_list
=======
from biocgenerics import show_as_cell
from biocutils import is_list_of_type, normalize_subscript
import biocutils as ut
>>>>>>> 6028c04c

from ._validators import validate_cols, validate_rows, validate_unique_list
from .Factor import Factor
from .types import SlicerArgTypes, SlicerTypes
from .utils import _slice_or_index

__author__ = "jkanche"
__copyright__ = "jkanche"
__license__ = "MIT"


class BiocFrameIter:
    """An iterator to a :py:class:`~biocframe.BiocFrame.BiocFrame` object.

    Args:
        obj (BiocFrame): Source object to iterate.
    """

    def __init__(self, obj: "BiocFrame") -> None:
        """Initialize the iterator.

        Args:
            obj (BiocFrame): source object to iterate.
        """
        self._bframe = obj
        self._current_index = 0

    def __iter__(self):
        return self

    def __next__(self):
        if self._current_index < len(self._bframe):
            iter_row_index = (
                self._bframe.row_names[self._current_index]
                if self._bframe.row_names is not None
                else None
            )

            iter_slice = self._bframe.row(self._current_index)
            self._current_index += 1
            return (iter_row_index, iter_slice)

        raise StopIteration


class BiocFrame:
    """`BiocFrame` is an alternative to :class:`~pandas.DataFrame`, with support for nested and flexible column types.
    Similar to R's ``DataFrame`` class.

    Columns are required to implement the length (``__len__``) and slice (``__getitem__``) dunder
    methods. This allows :py:class:`~biocframe.BiocFrame.BiocFrame` to accept nested
    `BiocFrame` or any supported class as columns.

    Typical usage example:

    To create a **BiocFrame** object, simply provide the data as a dictionary.

    .. code-block:: python

        # made up ensembl ids.
        obj = {
            "ensembl": ["ENS00001", "ENS00002", "ENS00003"],
            "symbol": ["MAP1A", "BIN1", "ESR1"],
        }
        bframe = BiocFrame(obj)

    Alternatively, you can specify :py:class:`~biocframe.BiocFrame.BiocFrame` class
    as a column.

    .. code-block:: python

        # made up chromosome locations and ensembl ids.
        obj = {
            "ensembl": ["ENS00001", "ENS00002", "ENS00002"],
            "symbol": ["MAP1A", "BIN1", "ESR1"],
            "ranges": BiocFrame({
                "chr": ["chr1", "chr2", "chr3"],
                "start": [1000, 1100, 5000],
                "end": [1100, 4000, 5500]
            }),
        }
        bframe = BiocFrame(obj)

    Methods are available to **slice** (:py:meth:`~biocframe.BiocFrame.BiocFrame.__getitem__`) the object,

    .. code-block:: python

        sliced = bframe[1:2, [True, False, False]]

    Additionally, the ``slice`` operation accepts different inputs, you can either
    specify a boolean vector, a :py:class:`~slice` object, or a list of indices or row names to subset.

    To access a particular **row or column** of the dataframe,

    .. code-block:: python

        row2 = bframe.row(2)
        ensembl_col = bframe.column("ensembl")

    Use the :py:func:`~biocgenerics.combine.combine` generic to concatenate multiple biocframe objects,

    .. code-block:: python

        bframe1 = BiocFrame(
            {
                "odd": [1, 3, 5, 7, 9],
                "even": [0, 2, 4, 6, 8],
            }
        )

        bframe2 = BiocFrame(
            {
                "odd": [11, 33, 55, 77, 99],
                "even": [0, 22, 44, 66, 88],
            }
        )

        from biocgenerics.combine import combine
        combined = combine(bframe1, bframe2)

    or the combine function

    .. code-block:: python

        combined = bframe1.combine(bframe2)

    Attributes:
        data (Dict[str, Any], optional): Dictionary of column names as `keys` and
            their values.
        number_of_rows (int, optional): Number of rows.
        row_names (list, optional): Row names.
        column_names (list, optional): Column names.
        mcols (BiocFrame, optional): Metadata about columns.
        metadata (dict): Additional metadata.

    Raises:
        ValueError: If there is a mismatch in the number of rows or columns in the data.
    """

    def __init__(
        self,
        data: Optional[Dict[str, Any]] = None,
        number_of_rows: Optional[int] = None,
        row_names: Optional[List] = None,
        column_names: Optional[List[str]] = None,
        mcols: Optional["BiocFrame"] = None,
        metadata: Optional[dict] = None,
    ) -> None:
        """Initialize a `BiocFrame` object.

        Args:
            data (Dict[str, Any], optional): Dictionary of column names as `keys` and
                their values. All columns must have the same length. Defaults to {}.
            number_of_rows (int, optional): Number of rows. If not specified, inferred from ``data``.
            row_names (list, optional): Row names.
            column_names (list, optional): Column names. If not provided,
                inferred from the ``data``.
            mcols (BiocFrame, optional): Metadata about columns. Must have the same length as the number
                of columns. Defaults to None.
            metadata (dict): Additional metadata. Defaults to {}.
        """
        self._number_of_rows = number_of_rows
        self._row_names = row_names
        self._data = {} if data is None else data
        self._column_names = column_names
        self._metadata = {} if metadata is None else metadata
        self._mcols = mcols

        self._validate()

    def _validate(self):
        """Internal method to validate the object.

        Raises:
            ValueError: If all columns do not contain the same number of rows.
            ValueError: If row names are not unique.
        """

        if not isinstance(self._data, dict):
            raise TypeError("`data` must be a dictionary.")

        self._number_of_rows = validate_rows(
            self._data, self._number_of_rows, self._row_names
        )
        self._column_names, self._data, self._mcols = validate_cols(
            self._column_names, self._data, self._mcols
        )

        if self._number_of_rows is None:
            self._number_of_rows = 0

    def __repr__(self) -> str:
        output = "BiocFrame(data=" + ut.print_truncated_dict(self._data)
        output += ", number_of_rows=" + str(self.shape[0])

        if self._row_names:
            output += ", row_names=" + ut.print_truncated_list(self._row_names)
        output += ", column_names=" + ut.print_truncated_list(self._column_names)

        if self._mcols is not None and self._mcols.shape[1] > 0:
            # TODO: fix potential recursion here.
            output += ", mcols=" + repr(self._mcols)
        if len(self._metadata):
            output += ", metadata=" + ut.print_truncated_dict(self._metadata)

        output += ")"
        return output

    def __str__(self) -> str:
        output = f"BiocFrame with {self.dims[0]} row{'s' if self.shape[0] != 1 else ''}"
        output += f" and {self.dims[1]} column{'s' if self.dims[1] != 1 else ''}\n"

        nr = self.shape[0]
        added_table = False
        if nr and self.shape[1]:
            if nr <= 10:
                indices = range(nr)
                insert_ellipsis = False
            else:
                indices = [0, 1, 2, nr - 3, nr - 2, nr - 1]
                insert_ellipsis = True

            raw_floating = ut.create_floating_names(self._row_names, indices)
            if insert_ellipsis:
                raw_floating = raw_floating[:3] + [""] + raw_floating[3:]
            floating = ["", ""] + raw_floating

            columns = []
            for col in self._column_names:
                data = self._data[col]
                showed = show_as_cell(data, indices)
                header = [col, "<" + ut.print_type(data) + ">"]
                showed = ut.truncate_strings(
                    showed, width=max(40, len(header[0]), len(header[1]))
                )
                if insert_ellipsis:
                    showed = showed[:3] + ["..."] + showed[3:]
                columns.append(header + showed)

            output += ut.print_wrapped_table(columns, floating_names=floating)
            added_table = True

        footer = []
        if self.mcols is not None and self.mcols.shape[1]:
            footer.append(
                "mcols("
                + str(self.mcols.shape[1])
                + "): "
                + ut.print_truncated_list(
                    self.mcols.column_names,
                    sep=" ",
                    include_brackets=False,
                    transform=lambda y: y,
                )
            )
        if len(self.metadata):
            footer.append(
                "metadata("
                + str(len(self.metadata))
                + "): "
                + ut.print_truncated_list(
                    list(self.metadata.keys()),
                    sep=" ",
                    include_brackets=False,
                    transform=lambda y: y,
                )
            )
        if len(footer):
            if added_table:
                output += "\n------\n"
            output += "\n".join(footer)

        return output

    def _define_output(self, in_place: bool = False) -> "BiocFrame":
        if in_place is True:
            return self
        else:
            return self.__copy__()

    @property
    def shape(self) -> Tuple[int, int]:
        """Dimensionality of the BiocFrame.

        Returns:
            Tuple[int, int]: A tuple (m, n),
            where `m` is the number of rows, and `n` is the number of columns.
        """
        return (self._number_of_rows, len(self._column_names))

    def get_row_names(self) -> Optional[List]:
        """Row names of the BiocFrame.

        Returns:
            (List, optional): Row names if available, otherwise None.
        """
        return self._row_names

    def set_row_names(
        self, names: Optional[list], in_place: bool = False
    ) -> "BiocFrame":
        """Set new row names. All values in ``names`` must be unique.

        Args:
            names (List[str], optional): A list of unique values.
            in_place (bool): Whether to modify the ``BiocFrame`` object in place.

        Raises:
            ValueError: If the length of ``names`` does not match the number of rows.
            ValueError: If ``names`` is not unique.

        Returns:
            BiocFrame: A modified ``BiocFrame`` object, either as a copy of the original
            or as a reference to the (in-place-modified) original.
        """
        if names is not None:
            if len(names) != self.shape[0]:
                raise ValueError(
                    "Length of `names` does not match the number of rows, need to be "
                    f"{self.shape[0]} but provided {len(names)}."
                )

            if not validate_unique_list(names):
                warn("row names are not unique!")

        output = self._define_output(in_place)
        output._row_names = names
        return output

    @property
    def row_names(self) -> Optional[List]:
        """Row names of the BiocFrame.

        Returns:
            (List, optional): Row names if available, otherwise None.
        """
        return self.get_row_names()

    @row_names.setter
    def row_names(self, names: Optional[List]):
        """Set new row names. All values in ``names`` must be unique. (in-place operation).

        Args:
            names (List[str], optional): A list of unique values.

        Raises:
            ValueError: If the length of ``names`` does not match the number of rows.
            ValueError: If ``names`` is not unique.
        """

        warn(
            "Setting property 'row_names' is an in-place operation, use 'set_row_names' instead",
            UserWarning,
        )

        self.set_row_names(names, in_place=True)

    @property
    def data(self) -> Dict[str, Any]:
        """Access columns as :py:class:`dict` Read-only property.

        Returns:
            Dict[str, Any]: Dictionary of columns and their values.
        """
        return self._data

    def get_column_names(self) -> List[str]:
        """Column names of the BiocFrame.

        Returns:
            List[str]: A list of column names.
        """
        return self._column_names

    def set_column_names(self, names: List[str], in_place: bool = False) -> "BiocFrame":
        """Set new column names. New names must be unique.

        Args:
            names (List[str]): A list of unique values.
            in_place (bool): Whether to modify the ``BiocFrame`` object in place.

        Raises:
            ValueError:
                If the length of ``names`` does not match the number of columns.
                If ``names`` is not unique.

        Returns:
            BiocFrame: A modified ``BiocFrame`` object, either as a copy of the original
            or as a reference to the (in-place-modified) original.
        """

        if names is None:
            raise ValueError("column names cannot be None!")

        if len(names) != len(self._column_names):
            raise ValueError("Provided `names` does not match number of columns.")

        if not (validate_unique_list(names)):
            raise ValueError("Column names must be unique!")

        new_data = OrderedDict()
        for idx in range(len(names)):
            new_data[names[idx]] = self._data[self.column_names[idx]]

        output = self._define_output(in_place)
        output._column_names = names
        output._data = new_data
        return output

    @property
    def column_names(self) -> List[str]:
        """Column names of the BiocFrame.

        Returns:
            List[str]: A list of column names.
        """
        return self.get_column_names()

    @column_names.setter
    def column_names(self, names: List[str]):
        """Set new column names. New names must be unique (in-place operation).

        Args:
            names (List[str]): A list of unique values.

        Raises:
            ValueError:
                If the length of ``names`` does not match the number of columns.
                If ``names`` is not unique.
        """

        warn(
            "Setting property 'column_names' is an in-place operation, use 'set_column_names' instead",
            UserWarning,
        )

        self.set_column_names(names, in_place=True)

    def get_mcols(self) -> Union[None, "BiocFrame"]:
        """The ``mcols``, containing annotation on the columns."""
        return self._mcols

    def set_mcols(
        self, mcols: Union[None, "BiocFrame"], in_place: bool = False
    ) -> "BiocFrame":
        """Set new `mcols`, containing annotations on the columns.

        Args:
            mcols (Biocframe, optional): New mcols. Can be `None` to remove this information.
            in_place (bool): Whether to modify the ``BiocFrame`` object in place.

        Returns:
            BiocFrame: A modified ``BiocFrame`` object, either as a copy of the original
            or as a reference to the (in-place-modified) original.
        """
        if mcols is not None:
            if mcols.shape[0] != self.shape[1]:
                raise ValueError(
                    "Number of rows in `mcols` should be equal to the number of columns."
                )

        output = self._define_output(in_place)
        output._mcols = mcols
        return output

    @property
    def mcols(self) -> Union[None, "BiocFrame"]:
        """The ``mcols``, containing annotation on the columns."""
        return self.get_mcols()

    @mcols.setter
    def mcols(self, mcols: Union[None, "BiocFrame"]):
        """Set new mcols (in-place operation).

        Args:
            mcols (Union[None, BiocFrame]): New metadata about column to set.
        """
        warn(
            "Setting property 'mcols' is an in-place operation, use 'set_mcols' instead",
            UserWarning,
        )

        self.set_mcols(mcols, in_place=True)

    def get_metadata(self) -> dict:
        """Access metadata.

        Returns:
            dict: Metadata object.
        """
        return self._metadata

    def set_metadata(self, metadata: dict, in_place: bool = False) -> "BiocFrame":
        """Set new metadata.

        Args:
            metadata (dict): New metadata object.
            in_place (bool): Whether to modify the ``BiocFrame`` object in place.

        Returns:
            BiocFrame: A modified ``BiocFrame`` object, either as a copy of the original
            or as a reference to the (in-place-modified) original.
        """
        if not isinstance(metadata, dict):
            raise TypeError(
                f"`metadata` must be a dictionary, provided {type(metadata)}."
            )

        output = self._define_output(in_place)
        output._metadata = metadata
        return output

    @property
    def metadata(self) -> dict:
        """Access metadata.

        Returns:
            dict: Metadata object.
        """
        return self.get_metadata()

    @metadata.setter
    def metadata(self, metadata: dict):
        """Set new metadata (in-place operation).

        Args:
            metadata (dict): New metadata object.
        """
        warn(
            "Setting property 'metadata' is an in-place operation, use 'set_metadata' instead",
            UserWarning,
        )

        self.set_metadata(metadata, in_place=True)

    def has_column(self, name: str) -> bool:
        """Check whether the column exists in the BiocFrame.

        Args:
            name (str): Name to check.

        Returns:
            bool: True if the column exists, otherwise False.
        """
        return name in self.column_names

    def get_column(self, index_or_name: Union[str, int]) -> Any:
        """Access a column by index or column label.

        Args:
            index_or_name (Union[str, int]): Name of the column, which must a valid name in
                :py:attr:`~biocframe.BiocFrame.BiocFrame.column_names`.

                Alternatively, you may provide the integer index of the column to access.

        Raises:
            ValueError:
                If ``index_or_name`` is not in column names.
                If the integer index is greater than the number of columns.
            TypeError:
                If ``index_or_name`` is neither a string nor an integer.

        Returns:
            Any: Column with its original type preserved.
        """

        if not isinstance(index_or_name, (int, str)):
            raise TypeError(
                "`index_or_name` must be either an integer index or column name."
            )

        return self[None, index_or_name]

    def column(self, index_or_name: Union[str, int]) -> Any:
        """Access a column by index or column label. Alias to :py:meth:`~biocframe.BiocFrame.BiocFrame.get_column`.

        Args:
            index_or_name (Union[str, int]): Name of the column, which must a valid name in
                :py:attr:`~biocframe.BiocFrame.BiocFrame.column_names`.

                Alternatively, you may provide the integer index of the column to access.

        Raises:
            ValueError:
                If ``index_or_name`` is not in column names.
                If the integer index is greater than the number of columns.
            TypeError:
                If ``index_or_name`` is neither a string nor an integer.

        Returns:
            Any: Column with its original type preserved.
        """

        warn(
            "Method 'column' is deprecated, use 'get_column' instead",
            DeprecationWarning,
        )

        return self.get_column(index_or_name)

    def get_row(self, index_or_name: Union[str, int]) -> dict:
        """Access a row by index or row name.Alias to :py:meth:`~biocframe.BiocFrame.BiocFrame.get_row`.

        Args:
            index_or_name (Union[str, int]): Integer index of the row to access.

                Alternatively, you may provide a string specifying the row to access,
                only if :py:attr:`~biocframe.BiocFrame.BiocFrame.row_names` are available.

        Raises:
            ValueError:
                If ``index_or_name`` is not in row names.
                If the integer index is greater than the number of rows.
            TypeError:
                If ``index_or_name`` is neither a string nor an integer.

        Returns:
            dict: A dictionary with keys as column names and their values.
        """

        if not isinstance(index_or_name, (int, str)):
            raise TypeError(
                "`index_or_name` must be either an integer index or row name."
            )

        return self[index_or_name, None]

    def row(self, index_or_name: Union[str, int]) -> dict:
        """Access a row by index or row name.

        Args:
            index_or_name (Union[str, int]): Integer index of the row to access.

                Alternatively, you may provide a string specifying the row to access,
                only if :py:attr:`~biocframe.BiocFrame.BiocFrame.row_names` are available.

        Raises:
            ValueError:
                If ``index_or_name`` is not in row names.
                If the integer index is greater than the number of rows.
            TypeError:
                If ``index_or_name`` is neither a string nor an integer.

        Returns:
            dict: A dictionary with keys as column names and their values.
        """

        warn(
            "Method 'row' is deprecated, use 'get_row' instead",
            DeprecationWarning,
        )

        return self.get_row(index_or_name)

    def slice(
        self,
        row_indices_or_names: Optional[SlicerTypes] = None,
        column_indices_or_names: Optional[SlicerTypes] = None,
    ) -> Union["BiocFrame", dict, list]:
        """Slice ``BiocFrame`` by index or values.

        Args:
            row_indices_or_names (SlicerTypes, optional): Row indices (index positions)
                or row names (string) to slice.

                Object must contain :py:attr:`biocframe.BiocFrame.BiocFrame.row_names` to slice by names.
                Defaults to None.

            column_indices_or_names (SlicerTypes, optional): Column indices (index positions)
                or column names (string) to slice. Defaults to None.

        Returns:
            Union["BiocFrame", dict, list]:
                - If a single row is sliced, returns a :py:class:`dict`.
                - If a single column is sliced, returns the same type of the column.
                - For all other scenarios, returns the same type as the caller with the subsetted rows and columns.
        """

        new_data = OrderedDict()
        new_row_names = self.row_names
        new_column_names = self.column_names
        is_row_scalar = False
        is_col_scalar = False

        # slice the columns and data
        if column_indices_or_names is not None:
            new_column_indices, is_col_scalar = normalize_subscript(
                column_indices_or_names, len(new_column_names), new_column_names
            )

            new_column_names = _slice_or_index(new_column_names, new_column_indices)

        for col in new_column_names:
            new_data[col] = self._data[col]

        # slice the rows of the data
        new_number_of_rows = None
        if row_indices_or_names is not None:
            new_row_names = self.row_names
            new_row_indices, is_row_scalar = normalize_subscript(
                row_indices_or_names, self.shape[0], new_row_names
            )

            if new_row_names is not None:
                new_row_names = _slice_or_index(new_row_names, new_row_indices)
                new_number_of_rows = len(new_row_names)
            else:
                new_number_of_rows = len(
                    _slice_or_index(list(range(self.shape[0])), new_row_indices)
                )

            for k, v in new_data.items():
                if hasattr(v, "shape"):
                    tmp = [slice(None)] * len(v.shape)
                    tmp[0] = new_row_indices
                    new_data[k] = v[(*tmp,)]
                else:
                    new_data[k] = _slice_or_index(v, new_row_indices)
        else:
            new_number_of_rows = self.shape[0]

        if is_row_scalar is True:
            rdata = {}
            for col in new_column_names:
                rdata[col] = new_data[col][0]
            return rdata
        elif is_col_scalar is True:
            return new_data[new_column_names[0]]

        mcols = self._mcols
        if mcols is not None:
            if column_indices_or_names is not None:
                mcols = mcols.slice(new_column_indices, None)

        current_class_const = type(self)
        return current_class_const(
            data=new_data,
            number_of_rows=new_number_of_rows,
            row_names=new_row_names,
            column_names=new_column_names,
            metadata=self._metadata,
            mcols=mcols,
        )

    def __getitem__(
        self,
        args: SlicerArgTypes,
    ) -> Union["BiocFrame", dict, list]:
        """Subset the data frame.

        This operation returns a new object with the same type as the caller.
        If you need to access specific rows or columns, use the
        :py:meth:`~biocframe.BiocFrame.BiocFrame.row` or
        :py:meth:`~biocframe.BiocFrame.BiocFrame.column`
        methods.

        Usage:

        .. code-block:: python

            # made up chromosome locations and ensembl ids.
            obj = {
                "ensembl": ["ENS00001", "ENS00002", "ENS00002"],
                "symbol": ["MAP1A", "BIN1", "ESR1"],
                "ranges": BiocFrame({
                    "chr": ["chr1", "chr2", "chr3"],
                    "start": [1000, 1100, 5000],
                    "end": [1100, 4000, 5500]
                }),
            }
            bframe = BiocFrame(obj)

            # Different ways to slice.

            bframe[0:2, 0:2]
            bframe[[0, 2], [True, False, False]]
            bframe[<List of column names>]

        Args:
            args (SlicerArgTypes): A Tuple of slicer arguments to subset rows and
                columns. An element in ``args`` may be,

                - List of booleans, True to keep the row/column, False to remove.
                    The length of the boolean vector must be the same as the number of rows/columns.

                - List of integer positions along rows/columns to keep.

                - A :py:class:`slice` object specifying the list of indices to keep.

                - A list of index names to keep. For rows, the object must contain unique
                    :py:attr:`~biocframe.BiocFrame.BiocFrame.row_names`, and for columns must
                    contain unique :py:attr:`~biocframe.BiocFrame.BiocFrame.column_names`.

                - An integer to subset either a single row or column index.
                    Alternatively, you might want to use
                    :py:meth:`~biocframe.BiocFrame.BiocFrame.row` or
                    :py:meth:`~biocframe.BiocFrame.BiocFrame.column` methods.

                - A string to subset either a single row or column by label.
                    Alternatively, you might want to use
                    :py:meth:`~biocframe.BiocFrame.BiocFrame.row` or
                    :py:meth:`~biocframe.BiocFrame.BiocFrame.column` methods.

        Raises:
            ValueError: If too many slices are provided.
            TypeError: If the provided ``args`` are not of the expected type.

        Returns:
            Union["BiocFrame", dict, list]:
            - If a single row is sliced, returns a :py:class:`dict`.
            - If a single column is sliced, returns returns the same type of the column.
            - For all other scenarios, returns the same type as the caller with the subsetted rows and columns.
        """

        # not an array, single str, slice by column
        if isinstance(args, str):
            return self.slice(None, args)

        if isinstance(args, int):
            return self.slice(args, None)

        # not an array, a slice
        if isinstance(args, slice):
            return self.slice(args, None)

        if isinstance(args, list):
            # column names if everything is a string
            if is_list_of_type(args, str):
                return self.slice(None, args)
            elif is_list_of_type(args, int):
                return self.slice(args, None)
            else:
                raise TypeError(
                    "Arguments not supported! Since slice is a list, must contain either list of column "
                    "names or indices."
                )

        # tuple
        if isinstance(args, tuple):
            if len(args) == 0:
                raise ValueError("Arguments must specify atleast a single slice!")

            if len(args) == 1:
                return self.slice(args[0], None)
            elif len(args) == 2:
                return self.slice(
                    args[0],
                    args[1],
                )
            else:
                raise ValueError(
                    "Number of slices more than 2. `BiocFrame` only supports 2-dimensional slicing."
                )

        raise TypeError("Provided slice arguments are not supported!")

    def __setitem__(self, args, value: Union[List, "BiocFrame"]):
        """Add or re-assign a value to a column (in-place operation).

        Usage:

        .. code-block:: python

            # Made-up chromosome locations and ensembl ids.
            obj = {
                "ensembl": ["ENS00001", "ENS00002", "ENS00002"],
                "symbol": ["MAP1A", "BIN1", "ESR1"],
                "ranges": BiocFrame({
                    "chr": ["chr1", "chr2", "chr3"],
                    "start": [1000, 1100, 5000],
                    "end": [1100, 4000, 5500]
                }),
            }
            bframe = BiocFrame(obj)

            bframe["symbol"] = ["gene_a", "gene_b", "gene_c"]

        Args:
            args (str): Name of the column.
            value (List): New value to set.

        Raises:
            ValueError: If the length of ``value`` does not match the number of rows.
        """
        warn(
            "This method perform an in-place operation, use 'set_column' instead",
            UserWarning,
        )

        if isinstance(args, tuple):
            rows, cols = args

            row_idx, scalar = normalize_subscript(
                rows, self.shape[0], names=self._row_names
            )
            if scalar:
                raise TypeError("row indices should be a sequence or slice")

            col_idx, scalar = normalize_subscript(
                cols, self.shape[1], names=self._column_names
            )
            if scalar:
                current = self._data[self._column_names[col_idx[0]]]
                for j, k in enumerate(row_idx):
                    current[k] = value[j]
            else:
                for i in col_idx:
                    nm = self._column_names[i]
                    current = self._data[nm]
                    replacement = value._data[nm]
                    for j, k in enumerate(row_idx):
                        current[k] = replacement[j]
        else:
            if len(value) != self.shape[0]:
                raise ValueError(
                    "Length of `value`, does not match the number of the rows,"
                    f"need to be {self.shape[0]} but provided {len(value)}."
                )

            if args not in self.column_names:
                self._column_names.append(args)

                if self._mcols is not None:
                    self._mcols = self._mcols.combine(BiocFrame({}, number_of_rows=1))

            self._data[args] = value

    def __delitem__(self, name: str):
        """Remove a column (in-place operation).

        Usage:

        .. code-block:: python

            # made-up chromosome locations and ensembl ids.
            obj = {
                "ensembl": ["ENS00001", "ENS00002", "ENS00002"],
                "symbol": ["MAP1A", "BIN1", "ESR1"],
                "ranges": BiocFrame({
                    "chr": ["chr1", "chr2", "chr3"],
                    "start": [1000, 1100, 5000],
                    "end": [1100, 4000, 5500]
                }),
            }
            bframe = BiocFrame(obj)
            delete bframe["symbol"]

        Args:
            name (str): Name of the column.

        Raises:
            ValueError: If `name` is not a valid column.
        """
        warn(
            "This method perform an in-place operation, use 'remove_column' instead",
            UserWarning,
        )
        self.remove_column(name, in_place=True)

    def set_column(
        self,
        args: SlicerArgTypes,
        value: Union[List, "BiocFrame"],
        in_place: bool = False,
    ) -> "BiocFrame":
        """Set or Modify a column.

        Args:
            args (SlicerArgTypes): Name of the column.
            value (Union[List, "BiocFrame"]): New value to set.
            in_place (bool): Whether to modify the object in place. Defaults to False.

        Raises:
            TypeError: If row indices are not a sequence or slice.
            ValueError: If length of `value` does not match the number of rows.

        Returns:
            BiocFrame: A modified ``BiocFrame`` object, either as a copy of the original
            or as a reference to the (in-place-modified) original.
        """
        output = self._define_output(in_place)
        if isinstance(args, tuple):
            rows, cols = args

            row_idx, scalar = normalize_subscript(
                rows, output.shape[0], names=output._row_names
            )
            if scalar:
                raise TypeError("row indices should be a sequence or slice")

            col_idx, scalar = normalize_subscript(
                cols, output.shape[1], names=output._column_names
            )
            if scalar:
                current = output._data[output._column_names[col_idx[0]]]
                for j, k in enumerate(row_idx):
                    current[k] = value[j]
            else:
                for i in col_idx:
                    nm = output._column_names[i]
                    current = output._data[nm]
                    replacement = value._data[nm]
                    for j, k in enumerate(row_idx):
                        current[k] = replacement[j]
        else:
            if len(value) != output.shape[0]:
                raise ValueError(
                    "Length of `value`, does not match the number of the rows,"
                    f"need to be {output.shape[0]} but provided {len(value)}."
                )

            if args not in output.column_names:
                output._column_names.append(args)

                if output._mcols is not None:
                    output._mcols = output._mcols.combine(
                        BiocFrame({}, number_of_rows=1)
                    )

            output._data[args] = value

        return output

    def remove_column(self, name: str, in_place: bool = False) -> "BiocFrame":
        """Remove a column.

        Args:
            name (str): Name of the column to remove.
            in_place (bool): Whether to modify the object in place. Defaults to False.

        Raises:
            ValueError: If column does not exist.

        Returns:
            BiocFrame: A modified ``BiocFrame`` object, either as a copy of the original
            or as a reference to the (in-place-modified) original.
        """
        if name not in self.column_names:
            raise ValueError(f"Column: '{name}' does not exist.")

        output = self._define_output(in_place)

        del output._data[name]
        _col_idx = output._column_names.index(name)

        # TODO: do something better later!
        _indices = [i for i in range(len(output._column_names)) if i != _col_idx]

        output._column_names.remove(name)
        if output._mcols is not None:
            output._mcols = output._mcols[_indices, :]

        return output

    def __len__(self) -> int:
        """Number of rows.

        Returns:
            int: Number of rows.
        """
        return self.shape[0]

    def __iter__(self) -> BiocFrameIter:
        """Iterator over rows."""
        return BiocFrameIter(self)

    def to_pandas(self):
        """Convert :py:class:`~biocframe.BiocFrame.BiocFrame` into :py:class:`~pandas.DataFrame` object.

        Returns:
            DataFrame: A :py:class:`~pandas.DataFrame` object.
        """
        from pandas import DataFrame

        _data_copy = OrderedDict()
        for col in self.column_names:
            _data_copy[col] = self.column(col)
            if isinstance(self.column(col), Factor):
                _data_copy[col] = _data_copy[col].to_pandas()

        return DataFrame(
            data=_data_copy, index=self._row_names, columns=self._column_names
        )

    # TODO: very primitive implementation, needs very robust testing
    # TODO: implement in-place, view
    def __array_ufunc__(self, func, method, *inputs, **kwargs) -> "BiocFrame":
        """Interface with NumPy array methods.

        Note: This is a very primitive implementation and needs tests to support different types.

        Usage:

        .. code-block:: python

            np.sqrt(biocframe)

        Raises:
            TypeError: If ``input`` is not a :py:class:`~biocframe.BiocFrame.BiocFrame`
            object.

        Returns:
            An object with the same type as the caller.
        """

        from pandas import Series
        from pandas.api.types import is_numeric_dtype

        input = inputs[0]
        if not isinstance(input, BiocFrame):
            raise TypeError("Input is not a `BiocFrame` object.")

        for col in self.column_names:
            if is_numeric_dtype(Series(input.column(col))):
                new_col = getattr(func, method)(input.column(col), **kwargs)
                input[col] = new_col

        return input

    # compatibility with Pandas
    @property
    def columns(self) -> list:
        """Alias to :py:meth:`~biocframe.BiocFrame.BiocFrame.column_names`.

        Returns:
            list: List of column names.
        """
        return self.get_column_names()

    @property
    def index(self) -> Optional[list]:
        """Alias to :py:meth:`~biocframe.BiocFrame.BiocFrame.row_names`.

        Returns:
            (list, optional): List of row names if available, otherwise None.
        """
        return self.get_row_names()

    # compatibility with R interfaces
    @property
    def rownames(self) -> Optional[list]:
        """Alias to :py:meth:`~biocframe.BiocFrame.BiocFrame.row_names`.

        Returns:
            (list, optional): List of row names if available, otherwise None.
        """
        return self.get_row_names()

    @rownames.setter
    def rownames(self, names: list):
        """Alias to :py:meth:`~biocframe.BiocFrame.BiocFrame.row_names` (in-place operation).

        Args:
            names (list): New row names.
        """
        return self.set_row_names(names, in_place=True)

    @property
    def colnames(self) -> list:
        """Alias to :py:meth:`~biocframe.BiocFrame.BiocFrame.column_names`.

        Returns:
            list: list of column names.
        """
        return self.get_column_names()

    @colnames.setter
    def colnames(self, names: list):
        """Alias to :py:meth:`~biocframe.BiocFrame.BiocFrame.column_names` (in-place operation).

        Args:
            names (list): New column names.
        """
        self.set_column_names(names, in_place=True)

    @property
    def dims(self) -> Tuple[int, int]:
        """Alias to :py:meth:`~biocframe.BiocFrame.BiocFrame.shape`.

        Returns:
            Tuple[int, int]: A tuple  (m, n),
            where `m` is the number of rows, and `n` is the number of columns.
        """
        return self.shape

    def combine(self, *other):
        """Combine multiple BiocFrame objects by row.

        Note: Fills missing columns with an array of `None`s.

        Args:
            *other (BiocFrame): BiocFrame objects.

        Raises:
            TypeError: If all objects are not of type BiocFrame.

        Returns:
            The same type as caller with the combined data.
        """
        if not is_list_of_type(other, BiocFrame):
            raise TypeError("All objects to combine must be BiocFrame objects.")

        all_objects = [self] + list(other)

        all_columns = [x.column_names for x in all_objects]
        all_unique_columns = list(
            set([item for sublist in all_columns for item in sublist])
        )

        all_row_names = (
            [None] * len(self) if self.row_names is None else self.row_names.copy()
        )
        all_num_rows = sum([len(x) for x in all_objects])
        all_data = self.data.copy()

        for ocol in all_unique_columns:
            if ocol not in all_data:
                all_data[ocol] = [None] * len(self)

        for obj in other:
            for ocol in all_unique_columns:
                _tcol = None
                if ocol not in obj.column_names:
                    _tcol = [None] * len(obj)
                else:
                    _tcol = obj.column(ocol)

                all_data[ocol] = combine(all_data[ocol], _tcol)

            rnames = obj.row_names
            if rnames is None:
                rnames = [None] * len(obj)

            all_row_names.extend(rnames)

        if all([x is None for x in all_row_names]) or len(all_row_names) == 0:
            all_row_names = None

        combined_mcols = None
        if self.mcols is not None:
            combined_mcols = self.mcols
            if len(all_unique_columns) > len(self.mcols):
                combined_mcols = self.mcols.combine(
                    BiocFrame(
                        {}, number_of_rows=len(all_unique_columns) - len(self.mcols)
                    )
                )

        current_class_const = type(self)
        return current_class_const(
            all_data,
            number_of_rows=all_num_rows,
            row_names=all_row_names,
            column_names=all_unique_columns,
            metadata=self._metadata,
            mcols=combined_mcols,
        )

    def __deepcopy__(self, memo=None, _nil=[]):
        """Make a deep copy of the object.

        Raises:
            Exception: If a column cannot be copied.

        Returns:
            The same type as caller.
        """
        from copy import deepcopy

        _colnames_copy = deepcopy(self.column_names)
        _num_rows_copy = deepcopy(self._number_of_rows)
        _rownames_copy = deepcopy(self.row_names)
        _metadata_copy = deepcopy(self.metadata)
        _mcols_copy = deepcopy(self._mcols) if self._mcols is not None else None

        # copy dictionary first
        _data_copy = OrderedDict()
        for col in _colnames_copy:
            try:
                _data_copy[col] = deepcopy(self.column(col))
            except Exception as e:
                raise Exception(
                    f"Cannot `deepcopy` column '{col}', full error: {str(e)}"
                ) from e

        current_class_const = type(self)
        return current_class_const(
            _data_copy,
            number_of_rows=_num_rows_copy,
            row_names=_rownames_copy,
            column_names=_colnames_copy,
            metadata=_metadata_copy,
            mcols=_mcols_copy,
        )

    def __copy__(self):
        """Make a shallow copy of the object.

        Any modifications to the copied object may also affect the original.

        Returns:
            The same type as caller.
        """
        current_class_const = type(self)
        new_instance = current_class_const(
            self._data,
            number_of_rows=self._number_of_rows,
            row_names=self._row_names,
            column_names=self._column_names,
            metadata=self._metadata,
            mcols=self._mcols,
        )

        return new_instance

    def copy(self):
        """Alias to :py:meth:`~biocframe.BiocFrame.BiocFrame.__copy__`.

        Returns:
            The same type as caller.
        """
        return self.__copy__()


@combine.register(BiocFrame)
def _combine_bframes(*x: BiocFrame):
    if not is_list_of_type(x, BiocFrame):
        raise ValueError("All elements to `combine` must be `BiocFrame` objects.")
    return x[0].combine(*x[1:])


@combine_rows.register(BiocFrame)
def _combine_rows_bframes(*x: BiocFrame):
    if not is_list_of_type(x, BiocFrame):
        raise ValueError("All elements to `combine_rows` must be `BiocFrame` objects.")

    return x[0].combine(*x[1:])


@combine_cols.register(BiocFrame)
def _combine_cols_bframes(*x: BiocFrame):
    if not is_list_of_type(x, BiocFrame):
        raise ValueError("All elements to `combine_cols` must be `BiocFrame` objects.")

    raise NotImplementedError(
        "`combine_cols` is not implemented for `BiocFrame` objects."
    )


@rownames_generic.register(BiocFrame)
def _rownames_bframe(x: BiocFrame):
    return x.row_names


@set_rownames.register(BiocFrame)
def _set_rownames_bframe(x: BiocFrame, names: List[str]):
    x.row_names = names


@colnames_generic.register(BiocFrame)
def _colnames_bframe(x: BiocFrame):
    return x.column_names


@set_colnames.register(BiocFrame)
def _set_colnames_bframe(x: BiocFrame, names: List[str]):
    x.column_names = names


@show_as_cell.register(BiocFrame)
def _show_as_cell_BiocFrame(x: BiocFrame, indices: Sequence[int]) -> List[str]:
    constructs = []
    for i in indices:
        constructs.append([])

    for k in x._column_names:
        col = show_as_cell(x._data[k], indices)
        for i, v in enumerate(col):
            constructs[i].append(v)

    for i, x in enumerate(constructs):
        constructs[i] = ":".join(x)

    return constructs<|MERGE_RESOLUTION|>--- conflicted
+++ resolved
@@ -2,7 +2,8 @@
 from typing import Any, Dict, List, Optional, Sequence, Tuple, Union
 from warnings import warn
 
-from biocgenerics import format_table, show_as_cell
+import biocutils as ut
+from biocgenerics import show_as_cell
 from biocgenerics.colnames import colnames as colnames_generic
 from biocgenerics.colnames import set_colnames
 from biocgenerics.combine import combine
@@ -10,13 +11,6 @@
 from biocgenerics.combine_rows import combine_rows
 from biocgenerics.rownames import rownames as rownames_generic
 from biocgenerics.rownames import set_rownames
-<<<<<<< HEAD
-from biocutils import is_list_of_type, normalize_subscript, print_truncated_list
-=======
-from biocgenerics import show_as_cell
-from biocutils import is_list_of_type, normalize_subscript
-import biocutils as ut
->>>>>>> 6028c04c
 
 from ._validators import validate_cols, validate_rows, validate_unique_list
 from .Factor import Factor
@@ -703,7 +697,7 @@
 
         # slice the columns and data
         if column_indices_or_names is not None:
-            new_column_indices, is_col_scalar = normalize_subscript(
+            new_column_indices, is_col_scalar = ut.normalize_subscript(
                 column_indices_or_names, len(new_column_names), new_column_names
             )
 
@@ -716,7 +710,7 @@
         new_number_of_rows = None
         if row_indices_or_names is not None:
             new_row_names = self.row_names
-            new_row_indices, is_row_scalar = normalize_subscript(
+            new_row_indices, is_row_scalar = ut.normalize_subscript(
                 row_indices_or_names, self.shape[0], new_row_names
             )
 
@@ -844,9 +838,9 @@
 
         if isinstance(args, list):
             # column names if everything is a string
-            if is_list_of_type(args, str):
+            if ut.is_list_of_type(args, str):
                 return self.slice(None, args)
-            elif is_list_of_type(args, int):
+            elif ut.is_list_of_type(args, int):
                 return self.slice(args, None)
             else:
                 raise TypeError(
@@ -909,13 +903,13 @@
         if isinstance(args, tuple):
             rows, cols = args
 
-            row_idx, scalar = normalize_subscript(
+            row_idx, scalar = ut.normalize_subscript(
                 rows, self.shape[0], names=self._row_names
             )
             if scalar:
                 raise TypeError("row indices should be a sequence or slice")
 
-            col_idx, scalar = normalize_subscript(
+            col_idx, scalar = ut.normalize_subscript(
                 cols, self.shape[1], names=self._column_names
             )
             if scalar:
@@ -1001,13 +995,13 @@
         if isinstance(args, tuple):
             rows, cols = args
 
-            row_idx, scalar = normalize_subscript(
+            row_idx, scalar = ut.normalize_subscript(
                 rows, output.shape[0], names=output._row_names
             )
             if scalar:
                 raise TypeError("row indices should be a sequence or slice")
 
-            col_idx, scalar = normalize_subscript(
+            col_idx, scalar = ut.normalize_subscript(
                 cols, output.shape[1], names=output._column_names
             )
             if scalar:
@@ -1216,7 +1210,7 @@
         Returns:
             The same type as caller with the combined data.
         """
-        if not is_list_of_type(other, BiocFrame):
+        if not ut.is_list_of_type(other, BiocFrame):
             raise TypeError("All objects to combine must be BiocFrame objects.")
 
         all_objects = [self] + list(other)
@@ -1343,14 +1337,14 @@
 
 @combine.register(BiocFrame)
 def _combine_bframes(*x: BiocFrame):
-    if not is_list_of_type(x, BiocFrame):
+    if not ut.is_list_of_type(x, BiocFrame):
         raise ValueError("All elements to `combine` must be `BiocFrame` objects.")
     return x[0].combine(*x[1:])
 
 
 @combine_rows.register(BiocFrame)
 def _combine_rows_bframes(*x: BiocFrame):
-    if not is_list_of_type(x, BiocFrame):
+    if not ut.is_list_of_type(x, BiocFrame):
         raise ValueError("All elements to `combine_rows` must be `BiocFrame` objects.")
 
     return x[0].combine(*x[1:])
@@ -1358,7 +1352,7 @@
 
 @combine_cols.register(BiocFrame)
 def _combine_cols_bframes(*x: BiocFrame):
-    if not is_list_of_type(x, BiocFrame):
+    if not ut.is_list_of_type(x, BiocFrame):
         raise ValueError("All elements to `combine_cols` must be `BiocFrame` objects.")
 
     raise NotImplementedError(
