<<<<<<< HEAD
"""A Bioconductor-like data frame."""

from typing import (
    Any,
    Dict,
    List,
    Optional,
    Tuple,
    Union,
    cast,
    overload,
)

from pandas.api.types import is_numeric_dtype  # type: ignore
=======
from collections import OrderedDict
from typing import Any, Dict, List, Optional, Tuple, Union

>>>>>>> a499ca25
from prettytable import PrettyTable

from ._type_checks import is_list_of_type
from ._validators import validate_cols, validate_rows, validate_unique_list
from .types import (
    AllSlice,
    AtomicSlice,
    BiocCol,
    ColSlice,
    ColType,
    DataType,
    RowSlice,
    SeqSlice,
    SimpleSlice,
    TupleSlice,
)
from .utils import match_to_indices, slice_or_index

try:
    from pandas import DataFrame
except Exception:
    pass

try:
    from pandas import DataFrame
except ImportError:
    pass

__author__ = "jkanche"
__copyright__ = "jkanche"
__license__ = "MIT"

ItemType = Union["BiocFrame", ColType]


class BiocFrameIter:
    """An iterator to a :py:class:`~biocframe.BiocFrame.BiocFrame` object.

    Args:
        obj (BiocFrame): Source object to iterate.
    """

    def __init__(self, obj: "BiocFrame") -> None:
        """Initialize the iterator.

        Args:
            obj (BiocFrame): source object to iterate.
        """
        self._bframe = obj
        self._current_index = 0

    def __iter__(self) -> "BiocFrameIter":
        return self

    def __next__(self):
        if self._current_index < len(self._bframe):
            iter_row_index: Optional[str] = (
                self._bframe.row_names[self._current_index]
                if self._bframe.row_names is not None
                else None
            )

            iter_slice = self._bframe.row(self._current_index)
            self._current_index += 1
            return (iter_row_index, iter_slice)

        raise StopIteration


class BiocFrame:
    """`BiocFrame` is an alternative to :class:`~pandas.DataFrame`.

<<<<<<< HEAD
    Columns may extend :class:`~collections.abc.List`,
    and must implement the length (``__len__``) and slice (``__getitem__``) dunder
=======
    Columns are required to implement the length (``__len__``) and slice (``__getitem__``) dunder
>>>>>>> a499ca25
    methods. This allows :py:class:`~biocframe.BiocFrame.BiocFrame` to accept nested
    `BiocFrame` objects as columns.

    Typical usage example:

    To create a **BiocFrame** object, simply provide the data as a dictionary.

    .. code-block:: python

        # made up ensembl ids.
        obj = {
            "ensembl": ["ENS00001", "ENS00002", "ENS00002"],
            "symbol": ["MAP1A", "BIN1", "ESR1"],
        }
        bframe = BiocFrame(obj)

    Alternatively, you can specify :py:class:`~biocframe.BiocFrame.BiocFrame` class
    as a column.

    .. code-block:: python

        # made up chromosome locations and ensembl ids.
        obj = {
            "ensembl": ["ENS00001", "ENS00002", "ENS00002"],
            "symbol": ["MAP1A", "BIN1", "ESR1"],
            "ranges": BiocFrame({
                "chr": ["chr1", "chr2", "chr3"]
                "start": [1000, 1100, 5000],
                "end": [1100, 4000, 5500]
            ),
        }
        bframe = BiocFrame(obj)

    Methods are also available to slice the object

    .. code-block:: python

        sliced_bframe = bframe[1:2, [True, False, False]]
<<<<<<< HEAD
=======

    Attributes:
        data (Dict[str, Any], optional): Dictionary of column names as `keys` and
            their values. All columns must have the same length. Defaults to {}.
        number_of_rows (int, optional): Number of rows.
        row_names (List, optional): Row index names.
        column_names (List[str], optional): Column names, if not provided,
            they are automatically inferred from the data.
        metadata (dict): Additional metadata. Defaults to {}.

    Raises:
        ValueError: If there is a mismatch in the number of rows or columns in the data.
>>>>>>> a499ca25
    """

    def __init__(
        self,
<<<<<<< HEAD
        data: Optional[DataType] = None,
        number_of_rows: Optional[int] = None,
        row_names: Optional[List[str]] = None,
        column_names: Optional[List[str]] = None,
        metadata: Optional[Dict[str, Any]] = None,
    ) -> None:
        """Initialize a `BiocFrame` object.

        Args:
            data (Dict[str, Union[List, Dict, BioSeq]], optional):
                Dictionary of column names as `keys` and their values. all columns must have
                the same length. Defaults to None.
            number_of_rows (int, optional): Number of rows. Defaults to None.
            row_names (List, optional): Row index names. Defaults to None.
            column_names (List[str], optional): Column names, if not provided,
                is automatically inferred from data keys. Defaults to None.
            metadata (Dict, optional): Additional metadata. Defaults to None.

        Raises:
            ValueError: if rows or columns mismatch from data.
=======
        data: Optional[Dict[str, Any]] = None,
        number_of_rows: Optional[int] = None,
        row_names: Optional[List] = None,
        column_names: Optional[List[str]] = None,
        metadata: Optional[dict] = None,
    ) -> None:
        """Initialize a `BiocFrame` object.

        Args:
            data (Dict[str, Any], optional): Dictionary of column names as `keys` and
            their values. All columns must have the same length. Defaults to None.
            number_of_rows (int, optional): Number of rows. Defaults to None.
            row_names (List, optional): Row index names. Defaults to None.
            column_names (List[str], optional): Column names, if not provided,
                they are automatically inferred from the data. Defaults to None.
            metadata (dict, optional): Additional metadata. Defaults to None.
        """
        self._number_of_rows = number_of_rows
        self._row_names = row_names
        self._data = {} if data is None else data
        self._column_names = column_names
        self._metadata = {} if metadata is None else metadata

        self._validate()

    def _validate(self):
        """Internal method used to validate the object.

        Raises:
            ValueError: If all columns do not contain the same number of rows.
            ValueError: If row names are not unique.
>>>>>>> a499ca25
        """
        self._data: DataType = {} if data is None else data
        self._row_names = row_names
        self._number_of_rows = validate_rows(
            self._data, number_of_rows, self._row_names
        )
        self._column_names, self._data = validate_cols(
            column_names, self._data
        )
        self._number_of_columns = len(self._column_names)
        self._metadata = metadata

    def __repr__(self) -> str:
        """Get a machine-readable string representation of the object."""
        table = PrettyTable(padding_width=1)
        table.field_names = [str(col) for col in self._column_names]

        num_rows = self.shape[0]
        # maximum number of top and bottom rows to show
        max_shown_rows = 3

        max_top_row = max_shown_rows if num_rows > max_shown_rows else num_rows

        min_last_row = num_rows - max_shown_rows
        if min_last_row <= 0:
            min_last_row = None
        elif min_last_row < max_top_row:
            min_last_row = max_top_row

        rows: List[List[str]] = []

        # up to top three rows
        for r in range(max_top_row):
            rows.append([str(val) for val in self.row(r).values()])

        if min_last_row is not None:
            if num_rows > (max_shown_rows * 2):
                # add ... to the middle row
                rows.append(["..." for _ in range(len(self._column_names))])

            # up to last three rows
            for r in range(min_last_row, num_rows):
                rows.append([str(val) for val in self.row(r).values()])

        table.add_rows(rows)  # type: ignore

        pattern = (
            f"BiocFrame with {num_rows} rows & {self.dims[1]} columns \n"
            f"with row names: {self.row_names is not None} \n"
            f"{table.get_string()}"  # type: ignore
        )

        return pattern

    @property
    def shape(self) -> Tuple[int, int]:
        """Get shape of the data frame.

        Returns:
            Tuple[int, int]: A tuple  (m, n),
            where `m` is the number of rows, and `n` is the number of columns.
        """
        return (self._number_of_rows, self._number_of_columns)

    @property
<<<<<<< HEAD
    def row_names(self) -> Optional[List[str]]:
        """Get/set the row names.

        Set new row index. All values in ``names`` must be unique.

        Args:
            names (List, optional): A list of unique values, or `None`. If
            `None` row names are removed.

        Returns:
            (List, optional): Row names if available, else None.
=======
    def row_names(self) -> Optional[List]:
        """Access row names.

        Returns:
            (List, optional): Row names if available, otherwise None.
        """
        return self._row_names

    @row_names.setter
    def row_names(self, names: Optional[List]):
        """Set a new row index. All values in ``names`` must be unique.

        Args:
            names (List[str], optional): A list of unique values.
>>>>>>> a499ca25

        Raises:
            ValueError: If the length of ``names`` does not match the number of rows.
            ValueError: If ``names`` is not unique.
        """
        return self._row_names

    @row_names.setter
    def row_names(self, names: Optional[List[str]]) -> None:
        if names is not None:
            if len(names) != self.shape[0]:
                raise ValueError(
                    "Length of `names` does not match the number of rows, "
                    f"need to be {self.shape[0]} but provided {len(names)}."
                )

            if not validate_unique_list(names):
                raise ValueError("row index must be unique!")

        self._row_names = names

    @property
<<<<<<< HEAD
    def data(self) -> DataType:
        """Access data as :py:class:`dict`.

        Returns:
            Dict[str, Union[List, Dict]]:
                Dictionary of columns and their values.
=======
    def data(self) -> Dict[str, Any]:
        """Access data as :py:class:`dict`.

        Returns:
            Dict[str, Any]: Dictionary of columns and their values.
>>>>>>> a499ca25
        """
        return self._data

    @property
    def column_names(self) -> List[str]:
<<<<<<< HEAD
        """Get/set the column_names.

        Args:
            names (List[str]): A list of unique values.

        Returns:
            list: A list of column names.
=======
        """Access column names.

        Returns:
            List[str]: A list of column names.
        """
        return self._column_names

    @column_names.setter
    def column_names(self, names: List[str]):
        """Set new column names. New names must be unique.

        Args:
            names (List[str]): A list of unique values.
>>>>>>> a499ca25

        Raises:
            ValueError:
                If the length of ``names`` does not match the number of columns.
                If ``names`` is not unique.
        """
        return self._column_names

    @column_names.setter
    def column_names(self, names: List[str]) -> None:
        if len(names) != self._number_of_columns:
            raise ValueError(
                "Length of `names` does not match number of columns. Needs to "
                f"be {self._number_of_columns} but provided {len(names)}."
            )

        if not (validate_unique_list(names)):
            raise ValueError("Column names must be unique!")

        self._column_names = names
        self._data = {
            names[i]: v for i, (_, v) in enumerate(self.data.items())
        }

    @property
<<<<<<< HEAD
    def metadata(self) -> Optional[Dict[str, Any]]:
        """Get/set the metadata.

        Args:
            metadata (Dict, Optional): New metadata object.
=======
    def metadata(self) -> dict:
        """Access metadata.
>>>>>>> a499ca25

        Returns:
            dict: Metadata object.
        """
        return self._metadata

    @metadata.setter
<<<<<<< HEAD
    def metadata(self, metadata: Optional[Dict[str, Any]]):
=======
    def metadata(self, metadata: dict):
        """Set new metadata.

        Args:
            metadata (dict): New metadata object.
        """
        if not isinstance(metadata, dict):
            raise TypeError(
                f"`metadata` must be a dictionary, provided {type(metadata)}."
            )

>>>>>>> a499ca25
        self._metadata = metadata

    def has_column(self, name: str) -> bool:
        """Checks whether the column exists.

        Args:
            name (str): Name to check.

        Returns:
            bool: True if the column exists, otherwise False.
        """
        return name in self.column_names

<<<<<<< HEAD
    @overload
    def _slice(
        self,
        row_indices_or_names: AtomicSlice,
        column_indices_or_names: None,
    ) -> Dict[str, Any]:
        ...

    @overload
    def _slice(
        self,
        row_indices_or_names: Optional[AllSlice],
        column_indices_or_names: Union[AllSlice, None],
    ) -> ItemType:
        ...
=======
    def column(self, index_or_name: Union[str, int]) -> Any:
        """Access a column by integer position or column label.

        Args:
            index_or_name (Union[str, int]): Name of the column, which must a valid name in
                :py:attr:`~biocframe.BiocFrame.BiocFrame.column_names`.

                Alternatively, you may provide the integer index of the column to access.

        Raises:
            ValueError:
                If ``index_or_name`` is not in column names.
                If the integer index is greater than the number of columns.
            TypeError:
                If ``index_or_name`` is neither a string nor an integer.

        Returns:
            Any: Column with its original type preserved.
        """

        if not isinstance(index_or_name, (int, str)):
            raise TypeError(
                "`index_or_name` must be either an integer index or column name."
            )

        return self[:, index_or_name]

    def row(self, index_or_name: Union[str, int]) -> dict:
        """Access a row by integer position or row name.

        Args:
            index_or_name (Union[str, int]): Integer index of the row to access.

                Alternatively, you may provide a string specifying the row to access,
                only if :py:attr:`~biocframe.BiocFrame.BiocFrame.row_names` are available.

        Raises:
            ValueError:
                If ``index_or_name`` is not in row names.
                If the integer index is greater than the number of rows.
            TypeError:
                If ``index_or_name`` is neither a string nor an integer.

        Returns:
            dict: A dictionary with keys as column names and their values.
        """

        if not isinstance(index_or_name, (int, str)):
            raise TypeError(
                "`index_or_name` must be either an integer index or row name."
            )

        return self[index_or_name, :]
>>>>>>> a499ca25

    def _slice(
        self,
        row_indices_or_names: Optional[AllSlice] = None,
        column_indices_or_names: Optional[AllSlice] = None,
    ) -> ItemType:
        """Internal method to slice by index or values.

        Args:
            row_indices_or_names (SlicerTypes, optional): Row indices (integer positions)
                or row names (string) to slice. Defaults to None.

            column_indices_or_names (SlicerTypes, optional): Column indices (integer positions)
                or column names (string) to slice. Defaults to None.

        Returns:
            Union["BiocFrame", dict, list]:
                - If a single row is sliced, returns a :py:class:`dict`.
                - If a single column is sliced, returns a :py:class:`list`.
                - For all other scenarios, returns the same type as the caller with the subsetted rows and columns.
        """
        new_row_names = self.row_names
        new_column_names = self.column_names
        is_row_unary = False
        is_col_unary = False

        # slice the columns and data
        if column_indices_or_names is not None:
            new_column_indices, is_col_unary = match_to_indices(
                self.column_names, column_indices_or_names
            )

            new_column_names = cast(
                List[str], slice_or_index(new_column_names, new_column_indices)
            )

        new_data = {col: self._data[col] for col in new_column_names}

        # slice the rows of the data
        new_number_of_rows = None
        if row_indices_or_names is not None:
            temp_row_names = self.row_names
            if temp_row_names is None:
                temp_row_names = list(range(self.shape[0]))

            new_row_indices, is_row_unary = match_to_indices(
                temp_row_names, row_indices_or_names
            )

            new_row_names = slice_or_index(temp_row_names, new_row_indices)
            new_number_of_rows = len(new_row_names)

            for k, v in new_data.items():
                if isinstance(v, BiocCol):
                    tmp: List[SimpleSlice] = [slice(None)] * len(v.shape)
                    tmp[0] = new_row_indices
                    new_data[k] = v[(*tmp,)]
                else:
                    new_data[k] = slice_or_index(v, new_row_indices)
        else:
            new_number_of_rows = self.shape[0]

        if is_row_unary is True:
            return {
                col: next(
                    iter(
                        new_data[col].values()  # type: ignore
                        if isinstance(new_data[col], dict)
                        else new_data[col]
                    )
                )
                for col in new_column_names
            }

        if is_col_unary is True:
            return new_data[new_column_names[0]]

        return type(self)(
            data=new_data,
            number_of_rows=new_number_of_rows,
            row_names=new_row_names,
            column_names=new_column_names,
        )

    @overload
    def __getitem__(self, __key: Union[SeqSlice, slice, ColSlice]) -> ItemType:
        ...

    @overload
    def __getitem__(
        self, __key: Union[AtomicSlice, RowSlice]
    ) -> Dict[str, Any]:
        ...

    @overload
    def __getitem__(self, __key: TupleSlice) -> "BiocFrame":
        ...

    # TODO: implement in-place or views
    def __getitem__(self, __key: AllSlice) -> ItemType:
        """Subset the data frame.

        This operation returns a new object with the same type as the caller.
        If you need to access specific rows or columns, use the
        :py:meth:`~biocframe.BiocFrame.BiocFrame.row` or
        :py:meth:`~biocframe.BiocFrame.BiocFrame.column`
        methods.

        Usage:

        .. code-block:: python

            # made up chromosome locations and ensembl ids.
            obj = {
                "ensembl": ["ENS00001", "ENS00002", "ENS00002"],
                "symbol": ["MAP1A", "BIN1", "ESR1"],
                "ranges": BiocFrame({
                    "chr": ["chr1", "chr2", "chr3"],
                    "start": [1000, 1100, 5000],
                    "end": [1100, 4000, 5500]
                }),
            }
            bframe = BiocFrame(obj)

            # Different ways to slice.

            bframe[0:2, 0:2]
            bframe[[0, 2], [True, False, False]]
            bframe[<List of column names>]

        Args:
            args (SlicerArgTypes): A Tuple of slicer arguments to subset rows and
                columns. An element in ``args`` may be,

                - List of booleans, True to keep the row/column, False to remove.
                    The length of the boolean vector must be the same as the number of rows/columns.

                - List of integer positions along rows/columns to keep.

                - A :py:class:`slice` object specifying the list of indices to keep.

                - A list of index names to keep. For rows, the object must contain unique
                    :py:attr:`~biocframe.BiocFrame.BiocFrame.row_names`, and for columns must
                    contain unique :py:attr:`~biocframe.BiocFrame.BiocFrame.column_names`.

                - An integer to subset either a single row or column index.
                    Alternatively, you might want to use
                    :py:meth:`~biocframe.BiocFrame.BiocFrame.row` or
                    :py:meth:`~biocframe.BiocFrame.BiocFrame.column` methods.

                - A string to subset either a single row or column by label.
                    Alternatively, you might want to use
                    :py:meth:`~biocframe.BiocFrame.BiocFrame.row` or
                    :py:meth:`~biocframe.BiocFrame.BiocFrame.column` methods.

        Raises:
            ValueError: If too many slices are provided.
            TypeError: If the provided ``args`` are not of the expected type.

        Returns:
            Union["BiocFrame", dict, list]:
            - If a single row is sliced, returns a :py:class:`dict`.
            - If a single column is sliced, returns a :py:class:`list`.
            - For all other scenarios, returns the same type as the caller with the subsetted rows and columns.
        """
        # not an array, single str, slice by column
        if isinstance(__key, str):
            return self._slice(None, __key)

        if isinstance(__key, bool):
            return self._slice(__key, None)

        if isinstance(__key, int):
            return self._slice(__key, None)

        # not an array, a slice
        if isinstance(__key, slice):
            return self._slice(__key, None)

        if isinstance(__key, list):
            # column names if everything is a string
            if is_list_of_type(__key, str):
                return self._slice(None, __key)

            if is_list_of_type(__key, int):
                return self._slice(__key, None)

            if is_list_of_type(__key, bool):
                return self._slice(__key, None)

            raise ValueError("`args` is not supported.")

        # tuple of two elements
        if len(__key) != 2:
            raise ValueError("Length of `args` is more than 2.")

        return self._slice(__key[0], __key[1])

    def column(self, index_or_name: AtomicSlice) -> ItemType:
        """Access a column by integer position or column label.

        Args:
            index_or_name (Union[str, int]): Name of the column, must be present in
                :py:attr:`~biocframe.BiocFrame.BiocFrame.column_names`.

                Alternatively, you may provide the integer index of the column to
                access.

        Raises:
            ValueError: if ``index_or_name`` is not in column names.
            ValueError: if integer index is greater than number of columns.
            TypeError: if ``index_or_name`` is neither a string nor an integer.

        Returns:
            Any: Column with its original type preserved.
        """
        return self[:, index_or_name]

    def row(self, index_or_name: AtomicSlice) -> Dict[str, Any]:
        """Access a row by integer position or row name.

        Args:
            index_or_name (Union[str, int]): Integer index of the row to access.

                Alternatively, you may provide a string specifying the row to access,
                only if :py:attr:`~biocframe.BiocFrame.BiocFrame.row_names` are
                available.

        Raises:
            ValueError: if ``index_or_name`` not in row names.
            ValueError: if integer index greater than number of rows.
            TypeError: if ``index_or_name`` is neither a string nor an integer.

        Returns:
            Any: A dictionary with keys as column names and their values.
        """
        return self[index_or_name, :]

    # TODO: implement in-place or views
<<<<<<< HEAD
    def __setitem__(self, __key: str, __value: ColType) -> None:
=======
    def __setitem__(self, name: str, value: List):
>>>>>>> a499ca25
        """Add or re-assign a value to a column.

        Usage:

        .. code-block:: python

            # Made-up chromosome locations and ensembl ids.
            obj = {
                "ensembl": ["ENS00001", "ENS00002", "ENS00002"],
                "symbol": ["MAP1A", "BIN1", "ESR1"],
                "ranges": BiocFrame({
                    "chr": ["chr1", "chr2", "chr3"],
                    "start": [1000, 1100, 5000],
                    "end": [1100, 4000, 5500]
                }),
            }
            bframe = BiocFrame(obj)

            bframe["symbol"] = ["gene_a", "gene_b", "gene_c"]

        Args:
            name (str): Name of the column.
            value (List): New value to set.

        Raises:
            ValueError: If the length of ``value`` does not match the number of rows.
        """
        if len(__value) != self.shape[0]:
            raise ValueError(
                "Length of `value`, does not match the number of the rows,"
                f"need to be {self.shape[0]} but provided {len(__value)}."
            )

        if __key not in self.column_names:
            self._column_names.append(__key)
            self._number_of_columns += 1

        # Dunno how to fix this one...
        self._data[__key] = __value  # type: ignore

    # TODO: implement in-place or view
    def __delitem__(self, name: str):
        """Remove a column.

        Usage:

        .. code-block:: python

            # made-up chromosome locations and ensembl ids.
            obj = {
                "ensembl": ["ENS00001", "ENS00002", "ENS00002"],
                "symbol": ["MAP1A", "BIN1", "ESR1"],
                "ranges": BiocFrame({
                    "chr": ["chr1", "chr2", "chr3"],
                    "start": [1000, 1100, 5000],
                    "end": [1100, 4000, 5500]
                }),
            }
            bframe = BiocFrame(obj)
            delete bframe["symbol"]

        Args:
            name (str): Name of the column.

        Raises:
            ValueError: If `name` is not a valid column.
        """
        if name not in self.column_names:
            raise ValueError(f"Column: '{name}' does not exist.")

        try:
            del self._data[name]  # type: ignore
        except Exception:
            self._data = {k: v for k, v in self._data.items() if k != name}

        self._column_names.remove(name)
        self._number_of_columns -= 1

    def __len__(self) -> int:
        """Number of rows.

        Returns:
            int: Number of rows.
        """
        return self.shape[0]

    def __iter__(self) -> BiocFrameIter:
        """Iterator over rows."""
        return BiocFrameIter(self)

    def to_pandas(self) -> DataFrame:
        """Convert :py:class:`~biocframe.BiocFrame.BiocFrame` to a :py:class:`~pandas.DataFrame` object.

        Returns:
            DataFrame: A :py:class:`~pandas.DataFrame` object.
        """
        return DataFrame(
            data=self._data, index=self._row_names, columns=self._column_names
        )

    # TODO: very primitive implementation, needs very robust testing
    # TODO: implement in-place, view

    def __array_ufunc__(
        self, ufunc: Any, method: str, *inputs: Any, **kwargs: Any
    ) -> "BiocFrame":
        """Interface with NumPy array methods.

        Usage:

        .. code-block:: python

            np.sqrt(biocframe)

        Raises:
            TypeError: If ``input`` is not a :py:class:`~biocframe.BiocFrame.BiocFrame`
            object.

        Returns:
            An object with the same type as the caller.
        """
        from pandas import Series
        from pandas.api.types import is_numeric_dtype

        _input = inputs[0]
        if not isinstance(_input, BiocFrame):
            raise TypeError("Input is not a `BiocFrame` object.")

        for col in self.column_names:
            if is_numeric_dtype(Series(_input.column(col))):  # type: ignore
                new_col = getattr(ufunc, method)(_input.column(col), **kwargs)
                _input[col] = new_col

        return _input

    ###########################################################################
    # compatibility with Pandas
    @property
    def columns(self) -> List[str]:
        """Alias to :py:meth:`~biocframe.BiocFrame.BiocFrame.column_names`.

        Returns:
            list: List of column names.
        """
        return self.column_names

    @property
    def index(self) -> Optional[List[str]]:
        """Alias to :py:meth:`~biocframe.BiocFrame.BiocFrame.row_names`.

        Returns:
            (list, optional): List of row names if available, otherwise None.
        """
        return self.row_names

    ###########################################################################
    # compatibility with R interfaces
    @property
    def rownames(self) -> Optional[List[str]]:
        """Alias to :py:meth:`~biocframe.BiocFrame.BiocFrame.row_names`.

        Returns:
            (list, optional): List of row names if available, otherwise None.
        """
        return self.row_names

    @rownames.setter
    def rownames(self, names: List[str]):
        """Alias to :py:meth:`~biocframe.BiocFrame.BiocFrame.row_names`.

        Args:
            names (list): New row names.
        """
        self.row_names = names

    @property
    def colnames(self) -> List[str]:
        """Alias to :py:meth:`~biocframe.BiocFrame.BiocFrame.column_names`.

        Returns:
            list: list of column names.
        """
        return self.column_names

    @colnames.setter
    def colnames(self, names: List[str]):
        """Alias to :py:meth:`~biocframe.BiocFrame.BiocFrame.column_names`.

        Args:
            names (list): New column names.
        """
        self.column_names = names

    @property
    def dims(self) -> Tuple[int, int]:
        """Alias to :py:meth:`~biocframe.BiocFrame.BiocFrame.shape`.

        Returns:
            Tuple[int, int]: A tuple  (m, n),
            where `m` is the number of rows, and `n` is the number of columns.
        """
        return self.shape<|MERGE_RESOLUTION|>--- conflicted
+++ resolved
@@ -1,4 +1,3 @@
-<<<<<<< HEAD
 """A Bioconductor-like data frame."""
 
 from typing import (
@@ -13,11 +12,6 @@
 )
 
 from pandas.api.types import is_numeric_dtype  # type: ignore
-=======
-from collections import OrderedDict
-from typing import Any, Dict, List, Optional, Tuple, Union
-
->>>>>>> a499ca25
 from prettytable import PrettyTable
 
 from ._type_checks import is_list_of_type
@@ -37,12 +31,7 @@
 from .utils import match_to_indices, slice_or_index
 
 try:
-    from pandas import DataFrame
-except Exception:
-    pass
-
-try:
-    from pandas import DataFrame
+    from pandas import DataFrame, Series
 except ImportError:
     pass
 
@@ -90,12 +79,7 @@
 class BiocFrame:
     """`BiocFrame` is an alternative to :class:`~pandas.DataFrame`.
 
-<<<<<<< HEAD
-    Columns may extend :class:`~collections.abc.List`,
-    and must implement the length (``__len__``) and slice (``__getitem__``) dunder
-=======
     Columns are required to implement the length (``__len__``) and slice (``__getitem__``) dunder
->>>>>>> a499ca25
     methods. This allows :py:class:`~biocframe.BiocFrame.BiocFrame` to accept nested
     `BiocFrame` objects as columns.
 
@@ -134,26 +118,10 @@
     .. code-block:: python
 
         sliced_bframe = bframe[1:2, [True, False, False]]
-<<<<<<< HEAD
-=======
-
-    Attributes:
-        data (Dict[str, Any], optional): Dictionary of column names as `keys` and
-            their values. All columns must have the same length. Defaults to {}.
-        number_of_rows (int, optional): Number of rows.
-        row_names (List, optional): Row index names.
-        column_names (List[str], optional): Column names, if not provided,
-            they are automatically inferred from the data.
-        metadata (dict): Additional metadata. Defaults to {}.
-
-    Raises:
-        ValueError: If there is a mismatch in the number of rows or columns in the data.
->>>>>>> a499ca25
     """
 
     def __init__(
         self,
-<<<<<<< HEAD
         data: Optional[DataType] = None,
         number_of_rows: Optional[int] = None,
         row_names: Optional[List[str]] = None,
@@ -173,40 +141,8 @@
             metadata (Dict, optional): Additional metadata. Defaults to None.
 
         Raises:
-            ValueError: if rows or columns mismatch from data.
-=======
-        data: Optional[Dict[str, Any]] = None,
-        number_of_rows: Optional[int] = None,
-        row_names: Optional[List] = None,
-        column_names: Optional[List[str]] = None,
-        metadata: Optional[dict] = None,
-    ) -> None:
-        """Initialize a `BiocFrame` object.
-
-        Args:
-            data (Dict[str, Any], optional): Dictionary of column names as `keys` and
-            their values. All columns must have the same length. Defaults to None.
-            number_of_rows (int, optional): Number of rows. Defaults to None.
-            row_names (List, optional): Row index names. Defaults to None.
-            column_names (List[str], optional): Column names, if not provided,
-                they are automatically inferred from the data. Defaults to None.
-            metadata (dict, optional): Additional metadata. Defaults to None.
-        """
-        self._number_of_rows = number_of_rows
-        self._row_names = row_names
-        self._data = {} if data is None else data
-        self._column_names = column_names
-        self._metadata = {} if metadata is None else metadata
-
-        self._validate()
-
-    def _validate(self):
-        """Internal method used to validate the object.
-
-        Raises:
             ValueError: If all columns do not contain the same number of rows.
             ValueError: If row names are not unique.
->>>>>>> a499ca25
         """
         self._data: DataType = {} if data is None else data
         self._row_names = row_names
@@ -272,7 +208,6 @@
         return (self._number_of_rows, self._number_of_columns)
 
     @property
-<<<<<<< HEAD
     def row_names(self) -> Optional[List[str]]:
         """Get/set the row names.
 
@@ -284,22 +219,6 @@
 
         Returns:
             (List, optional): Row names if available, else None.
-=======
-    def row_names(self) -> Optional[List]:
-        """Access row names.
-
-        Returns:
-            (List, optional): Row names if available, otherwise None.
-        """
-        return self._row_names
-
-    @row_names.setter
-    def row_names(self, names: Optional[List]):
-        """Set a new row index. All values in ``names`` must be unique.
-
-        Args:
-            names (List[str], optional): A list of unique values.
->>>>>>> a499ca25
 
         Raises:
             ValueError: If the length of ``names`` does not match the number of rows.
@@ -322,26 +241,17 @@
         self._row_names = names
 
     @property
-<<<<<<< HEAD
     def data(self) -> DataType:
         """Access data as :py:class:`dict`.
 
         Returns:
             Dict[str, Union[List, Dict]]:
                 Dictionary of columns and their values.
-=======
-    def data(self) -> Dict[str, Any]:
-        """Access data as :py:class:`dict`.
-
-        Returns:
-            Dict[str, Any]: Dictionary of columns and their values.
->>>>>>> a499ca25
         """
         return self._data
 
     @property
     def column_names(self) -> List[str]:
-<<<<<<< HEAD
         """Get/set the column_names.
 
         Args:
@@ -349,21 +259,6 @@
 
         Returns:
             list: A list of column names.
-=======
-        """Access column names.
-
-        Returns:
-            List[str]: A list of column names.
-        """
-        return self._column_names
-
-    @column_names.setter
-    def column_names(self, names: List[str]):
-        """Set new column names. New names must be unique.
-
-        Args:
-            names (List[str]): A list of unique values.
->>>>>>> a499ca25
 
         Raises:
             ValueError:
@@ -389,16 +284,11 @@
         }
 
     @property
-<<<<<<< HEAD
     def metadata(self) -> Optional[Dict[str, Any]]:
         """Get/set the metadata.
 
         Args:
             metadata (Dict, Optional): New metadata object.
-=======
-    def metadata(self) -> dict:
-        """Access metadata.
->>>>>>> a499ca25
 
         Returns:
             dict: Metadata object.
@@ -406,21 +296,7 @@
         return self._metadata
 
     @metadata.setter
-<<<<<<< HEAD
     def metadata(self, metadata: Optional[Dict[str, Any]]):
-=======
-    def metadata(self, metadata: dict):
-        """Set new metadata.
-
-        Args:
-            metadata (dict): New metadata object.
-        """
-        if not isinstance(metadata, dict):
-            raise TypeError(
-                f"`metadata` must be a dictionary, provided {type(metadata)}."
-            )
-
->>>>>>> a499ca25
         self._metadata = metadata
 
     def has_column(self, name: str) -> bool:
@@ -434,7 +310,6 @@
         """
         return name in self.column_names
 
-<<<<<<< HEAD
     @overload
     def _slice(
         self,
@@ -450,61 +325,6 @@
         column_indices_or_names: Union[AllSlice, None],
     ) -> ItemType:
         ...
-=======
-    def column(self, index_or_name: Union[str, int]) -> Any:
-        """Access a column by integer position or column label.
-
-        Args:
-            index_or_name (Union[str, int]): Name of the column, which must a valid name in
-                :py:attr:`~biocframe.BiocFrame.BiocFrame.column_names`.
-
-                Alternatively, you may provide the integer index of the column to access.
-
-        Raises:
-            ValueError:
-                If ``index_or_name`` is not in column names.
-                If the integer index is greater than the number of columns.
-            TypeError:
-                If ``index_or_name`` is neither a string nor an integer.
-
-        Returns:
-            Any: Column with its original type preserved.
-        """
-
-        if not isinstance(index_or_name, (int, str)):
-            raise TypeError(
-                "`index_or_name` must be either an integer index or column name."
-            )
-
-        return self[:, index_or_name]
-
-    def row(self, index_or_name: Union[str, int]) -> dict:
-        """Access a row by integer position or row name.
-
-        Args:
-            index_or_name (Union[str, int]): Integer index of the row to access.
-
-                Alternatively, you may provide a string specifying the row to access,
-                only if :py:attr:`~biocframe.BiocFrame.BiocFrame.row_names` are available.
-
-        Raises:
-            ValueError:
-                If ``index_or_name`` is not in row names.
-                If the integer index is greater than the number of rows.
-            TypeError:
-                If ``index_or_name`` is neither a string nor an integer.
-
-        Returns:
-            dict: A dictionary with keys as column names and their values.
-        """
-
-        if not isinstance(index_or_name, (int, str)):
-            raise TypeError(
-                "`index_or_name` must be either an integer index or row name."
-            )
-
-        return self[index_or_name, :]
->>>>>>> a499ca25
 
     def _slice(
         self,
@@ -744,11 +564,7 @@
         return self[index_or_name, :]
 
     # TODO: implement in-place or views
-<<<<<<< HEAD
     def __setitem__(self, __key: str, __value: ColType) -> None:
-=======
-    def __setitem__(self, name: str, value: List):
->>>>>>> a499ca25
         """Add or re-assign a value to a column.
 
         Usage:
@@ -839,7 +655,7 @@
         """Iterator over rows."""
         return BiocFrameIter(self)
 
-    def to_pandas(self) -> DataFrame:
+    def to_pandas(self) -> "DataFrame":
         """Convert :py:class:`~biocframe.BiocFrame.BiocFrame` to a :py:class:`~pandas.DataFrame` object.
 
         Returns:
@@ -851,7 +667,6 @@
 
     # TODO: very primitive implementation, needs very robust testing
     # TODO: implement in-place, view
-
     def __array_ufunc__(
         self, ufunc: Any, method: str, *inputs: Any, **kwargs: Any
     ) -> "BiocFrame":
@@ -870,9 +685,6 @@
         Returns:
             An object with the same type as the caller.
         """
-        from pandas import Series
-        from pandas.api.types import is_numeric_dtype
-
         _input = inputs[0]
         if not isinstance(_input, BiocFrame):
             raise TypeError("Input is not a `BiocFrame` object.")
